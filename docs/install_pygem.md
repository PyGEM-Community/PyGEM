--- conflicted
+++ resolved
@@ -10,11 +10,7 @@
 
 (stable_install_target)=
 ## Stable install
-<<<<<<< HEAD
-The simplest **stable** installation method is to use an environment file. Right-click and save PyGEM's recommended environment file from [this link](https://github.com/PyGEM-Community/PyGEM/tree/master/docs/pygem_env.yml).
-=======
 The simplest **stable** installation method is to use an environment file. Right-click and save PyGEM's recommended environment file from [this link](https://raw.githubusercontent.com/PyGEM-Community/PyGEM/refs/heads/master/docs/pygem_environment.yml).
->>>>>>> 3590de92
 
 From the folder where you saved the file, run `conda env create -f pygem_environment.yml`.
 ```{note}
