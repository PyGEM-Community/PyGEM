"""
Python Glacier Evolution Model (PyGEM)

copyright © 2025 Brandon Tober <btober@cmu.edu>, David Rounce <drounce@cmu.edu>

Distributed under the MIT license

Graphics module with various plotting tools
"""

import warnings
from datetime import datetime

import matplotlib.pyplot as plt
import matplotlib.dates as mdates
import numpy as np
<<<<<<< HEAD
from scipy.stats import binned_statistic, linregress
=======
import torch
from scipy.stats import binned_statistic
>>>>>>> b6cc4ce6

from pygem.utils.stats import effective_n


def plot_modeloutput_section(
    model=None,
    ax=None,
    title='',
    lnlabel=None,
    legendon=True,
    lgdkwargs={'loc': 'upper right', 'fancybox': False, 'borderaxespad': 0, 'handlelength': 1},
    **kwargs,
):
    """Plots the result of the model output along the flowline.
    A paired down version of OGGMs graphics.plot_modeloutput_section()

    Parameters
    ----------
    model: obj
        either a FlowlineModel or a list of model flowlines.
    fig
    title
    """

    try:
        fls = model.fls
    except AttributeError:
        fls = model

    if ax is None:
        fig = plt.figure(figsize=(12, 6))
        ax = fig.add_axes([0.07, 0.08, 0.7, 0.84])
    else:
        fig = plt.gcf()
    # get n lines plotted on figure
    nlines = len(plt.gca().get_lines())

    height = np.array([])
    bed = np.array([])
    for cls in fls:
        height = np.concatenate((height, cls.surface_h))
        bed = np.concatenate((bed, cls.bed_h))
    ylim = [bed.min(), height.max()]

    # plot Centerlines
    cls = fls[-1]
    x = np.arange(cls.nx) * cls.dx * cls.map_dx

    if nlines == 0:
        if getattr(model, 'do_calving', False):
            ax.hlines(model.water_level, x[0], x[-1], linestyles=':', label='Water level', color='C0')
        # Plot the bed
        ax.plot(x, cls.bed_h, color='k', linewidth=2.5, label='Bed (Parab.)')

    # Plot glacier
    t1 = cls.thick[:-2]
    t2 = cls.thick[1:-1]
    t3 = cls.thick[2:]
    pnan = ((t1 == 0) & (t2 == 0)) & ((t2 == 0) & (t3 == 0))
    cls.surface_h[np.where(pnan)[0] + 1] = np.nan

    if 'srfcolor' in kwargs.keys():
        srfcolor = kwargs['srfcolor']
    else:
        srfcolor = '#003399'

    if 'srfls' in kwargs.keys():
        srfls = kwargs['srfls']
    else:
        srfls = '-'

    ax.plot(x, cls.surface_h, color=srfcolor, linewidth=2, ls=srfls, label=lnlabel)

    # Plot tributaries
    for i, inflow in zip(cls.inflow_indices, cls.inflows):
        if inflow.thick[-1] > 0:
            ax.plot(
                x[i],
                cls.surface_h[i],
                's',
                markerfacecolor='#993399',
                markeredgecolor='k',
                label='Tributary (active)',
            )
        else:
            ax.plot(
                x[i],
                cls.surface_h[i],
                's',
                markerfacecolor='w',
                markeredgecolor='k',
                label='Tributary (inactive)',
            )

    ax.set_ylim(ylim)
    ax.spines['top'].set_color('none')
    ax.xaxis.set_ticks_position('bottom')
    ax.set_xlabel('Distance along flowline (m)')
    ax.set_ylabel('Altitude (m)')
    if legendon:
        ax.legend(**lgdkwargs)
    # Title
    ax.set_title(title, loc='left')


def plot_mcmc_chain(
    m_primes, m_chain, pred_primes, pred_chain, obs, ar, title, ms=1, fontsize=8, show=False, fpath=None
):
    # Plot the trace of the parameters
    nparams = m_primes.shape[1]
    npreds = len(pred_chain.keys())
    N = nparams + npreds + 1
    fig, axes = plt.subplots(N, 1, figsize=(6, N * 1), sharex=True)
    # convert torch objects to numpy
    m_chain = m_chain.detach().numpy()
    m_primes = m_primes.detach().numpy()

    # get n_eff
    neff = [effective_n(arr) for arr in m_chain.T]
    # instantiate list to hold legend objs
    legs = []

    # axes[0] will always be tbias
    axes[0].plot(
        [],
        [],
        label=f'median={np.median(m_chain[:, 0]):.3f}\niqr={np.subtract(*np.percentile(m_chain[:, 0], [75, 25])):.3f}',
    )
    l0 = axes[0].legend(loc='upper right', handlelength=0, borderaxespad=0, fontsize=fontsize)
    legs.append(l0)
    axes[0].plot(m_primes[:, 0], '.', ms=ms, label='proposed', c='tab:blue')
    axes[0].plot(m_chain[:, 0], '.', ms=ms, label='accepted', c='tab:orange')
    hands, ls = axes[0].get_legend_handles_labels()

    # axes[0].add_artist(leg)
    axes[0].set_ylabel(r'$T_{bias}$', fontsize=fontsize)

    # axes[1] will always be kp
    axes[1].plot(m_primes[:, 1], '.', ms=ms, c='tab:blue')
    axes[1].plot(m_chain[:, 1], '.', ms=ms, c='tab:orange')
    axes[1].plot(
        [],
        [],
        label=f'median={np.median(m_chain[:, 1]):.3f}\niqr={np.subtract(*np.percentile(m_chain[:, 1], [75, 25])):.3f}',
    )
    l1 = axes[1].legend(loc='upper right', handlelength=0, borderaxespad=0, fontsize=fontsize)
    legs.append(l1)
    axes[1].set_ylabel(r'$K_p$', fontsize=fontsize)

    # axes[2] will always be ddfsnow
    axes[2].plot(m_primes[:, 2], '.', ms=ms, c='tab:blue')
    axes[2].plot(m_chain[:, 2], '.', ms=ms, c='tab:orange')
    axes[2].plot(
        [],
        [],
        label=f'median={np.median(m_chain[:, 2]):.3f}\niqr={np.subtract(*np.percentile(m_chain[:, 2], [75, 25])):.3f}',
    )
    l2 = axes[2].legend(loc='upper right', handlelength=0, borderaxespad=0, fontsize=fontsize)
    legs.append(l2)
    axes[2].set_ylabel(r'$fsnow$', fontsize=fontsize)

    if nparams > 3:
        # axes[3] will be rho_ablation if more than 3 model params
        m_chain[:, 3] = m_chain[:, 3]
        m_primes[:, 3] = m_primes[:, 3]
        axes[3].plot(m_primes[:, 3], '.', ms=ms, c='tab:blue')
        axes[3].plot(m_chain[:, 3], '.', ms=ms, c='tab:orange')
        axes[3].plot(
            [],
            [],
            label=f'median={np.median(m_chain[:, 3]):.3f}\niqr={np.subtract(*np.percentile(m_chain[:, 3], [75, 25])):.3f}',
        )
        l3 = axes[3].legend(loc='upper right', handlelength=0, borderaxespad=0, fontsize=fontsize)
        legs.append(l3)
        axes[3].set_ylabel(r'$\rho_{abl}$', fontsize=fontsize)

        # axes[4] will be rho_accumulation if more than 3 model params
        m_chain[:, 4] = m_chain[:, 4]
        m_primes[:, 4] = m_primes[:, 4]
        axes[4].plot(m_primes[:, 4], '.', ms=ms, c='tab:blue')
        axes[4].plot(m_chain[:, 4], '.', ms=ms, c='tab:orange')
        axes[4].plot(
            [],
            [],
            label=f'median={np.median(m_chain[:, 4]):.3f}\niqr={np.subtract(*np.percentile(m_chain[:, 4], [75, 25])):.3f}',
        )
        l4 = axes[4].legend(loc='upper right', handlelength=0, borderaxespad=0, fontsize=fontsize)
        legs.append(l4)
        axes[4].set_ylabel(r'$\rho_{acc}$', fontsize=fontsize)

    # plot predictions
    if 'glacierwide_mb_mwea' in pred_primes.keys():
        mb_obs = obs['glacierwide_mb_mwea']
        axes[nparams].fill_between(
            np.arange(len(ar)),
            mb_obs[0] - (2 * mb_obs[1]),
            mb_obs[0] + (2 * mb_obs[1]),
            color='grey',
            alpha=0.3,
        )
        axes[nparams].fill_between(
            np.arange(len(ar)),
            mb_obs[0] - mb_obs[1],
            mb_obs[0] + mb_obs[1],
            color='grey',
            alpha=0.3,
        )

        mb_primes = torch.stack(pred_primes['glacierwide_mb_mwea']).numpy()
        mb_chain = torch.stack(pred_chain['glacierwide_mb_mwea']).numpy()
        axes[nparams].plot(mb_primes, '.', ms=ms, c='tab:blue')
        axes[nparams].plot(mb_chain, '.', ms=ms, c='tab:orange')
        axes[nparams].plot(
            [],
            [],
            label=f'median={np.median(mb_chain):.3f}\niqr={np.subtract(*np.percentile(mb_chain, [75, 25])):.3f}',
        )
        ln2 = axes[nparams].legend(loc='upper right', handlelength=0, borderaxespad=0, fontsize=fontsize)
        legs.append(ln2)
        axes[nparams].set_ylabel(r'$\dot{{b}}$', fontsize=fontsize)
        nparams += 1

    # plot MAE for all other prediction keys
    for key in pred_primes.keys():
        if key == 'glacierwide_mb_mwea':
            continue
        pred_primes = torch.stack(pred_primes[key]).numpy()
        pred_chain = torch.stack(pred_chain[key]).numpy()
        obs_vals = np.array(obs[key][0])

        mae_primes = np.mean(pred_primes - obs_vals, axis=(1, 2))
        mae_chain = np.mean(pred_chain - obs_vals, axis=(1, 2))

        axes[nparams].plot(mae_primes, '.', ms=ms, c='tab:blue')
        axes[nparams].plot(mae_chain, '.', ms=ms, c='tab:orange')

        if key == 'elev_change_1d':
            axes[nparams].set_ylabel(r'$\overline{\hat{dh} - dh}$', fontsize=fontsize)
        else:
            axes[nparams].set_ylabel(r'$\overline{\mathrm{pred} - \mathrm{obs}}$', fontsize=fontsize)
        legs.append(None)
        nparams += 1

    # axes[-1] will always be acceptance rate
    axes[-1].plot(ar, 'tab:orange', lw=1)
    axes[-1].plot(
        np.convolve(ar, np.ones(100) / 100, mode='valid'),
        'k',
        label='moving avg.',
        lw=1,
    )
    ln1 = axes[-1].legend(loc='upper left', handlelength=0.5, borderaxespad=0, fontsize=fontsize)
    legs.append(ln1)
    axes[-1].set_ylabel(r'$AR$', fontsize=fontsize)

    for i, ax in enumerate(axes):
        ax.xaxis.set_ticks_position('both')
        ax.yaxis.set_ticks_position('both')
        ax.tick_params(axis='both', direction='inout')
        ax.yaxis.set_label_coords(-0.1, 0.5)
        if i > m_primes.shape[1] - 1:
            continue
        ax.plot([], [], label=f'n_eff={neff[i]}')
        hands, ls = ax.get_legend_handles_labels()
        if i == 0:
            ax.legend(
                handles=[hands[1], hands[2], hands[3]],
                labels=[ls[1], ls[2], ls[3]],
                loc='upper left',
                borderaxespad=0,
                handlelength=0,
                fontsize=fontsize,
            )
        else:
            ax.legend(
                handles=[hands[-1]],
                labels=[ls[-1]],
                loc='upper left',
                borderaxespad=0,
                handlelength=0,
                fontsize=fontsize,
            )
        if legs[i] is not None:
            ax.add_artist(legs[i])

    axes[0].set_xlim([0, m_chain.shape[0]])
    axes[0].set_title(title, fontsize=fontsize)
    plt.tight_layout()
    plt.subplots_adjust(hspace=0.1, wspace=0)
    if fpath:
        fig.savefig(fpath, dpi=400)
    if show:
        plt.show(block=True)  # wait until the figure is closed
    plt.close(fig)


def plot_resid_histogram(obs, preds, title, fontsize=8, show=False, fpath=None):
    # Plot the trace of the parameters
    fig, axes = plt.subplots(1, 1, figsize=(3, 2))
    # subtract obs from preds to get residuals
    diffs = np.concatenate([pred.flatten() - obs[0].flatten().numpy() for pred in preds])
    # mask nans to avoid error in np.histogram()
    diffs = diffs[~np.isnan(diffs)]
    # Calculate histogram counts and bin edges
    counts, bin_edges = np.histogram(diffs, bins=20)
    pct = counts / counts.sum() * 100
    bin_width = bin_edges[1] - bin_edges[0]
    axes.bar(
        bin_edges[:-1],
        pct,
        width=bin_width,
        edgecolor='black',
        color='gray',
        align='edge',
    )
    axes.set_xlabel('residuals (pred - obs)', fontsize=fontsize)
    axes.set_ylabel('count (%)', fontsize=fontsize)
    axes.set_title(title, fontsize=fontsize)
    plt.tight_layout()
    plt.subplots_adjust(hspace=0.1, wspace=0)
    if fpath:
        fig.savefig(fpath, dpi=400)
    if show:
        plt.show(block=True)  # wait until the figure is closed
    plt.close(fig)


def plot_mcmc_elev_change_1d(
    preds, fls, obs, ela, title, fontsize=8, rate=True, uniform_area=True, show=False, fpath=None
):
    bin_z = np.array(obs['bin_centers'])
    bin_edges = np.array(obs['bin_edges'])

    # get initial thickness and surface area
    initial_area = fls[0].widths_m * fls[0].dx_meter
    initial_thickness = getattr(fls[0], 'thick', None)
    initial_surface_h = getattr(fls[0], 'surface_h', None)
    # sort initial surface height
    sorting = np.argsort(initial_surface_h)
    initial_surface_h = initial_surface_h[sorting]
    initial_area = initial_area[sorting]
    initial_thickness = initial_thickness[sorting]
    # get first and last non-zero thickness indices
    first, last = np.nonzero(initial_thickness)[0][[0, -1]]
    # rebin surfce area
    initial_area = binned_statistic(x=initial_surface_h, values=initial_area, statistic=np.nanmean, bins=bin_edges)[0]
    # use reference dataset bin area if available
    if 'bin_area' in obs:
        initial_area = obs['bin_area']

    if uniform_area:
        xvals = np.nancumsum(initial_area) * 1e-6
    else:
        xvals = bin_z

    # get date time spans
    labels = []
    nyrs = []
    for start, end in obs['dates']:
        labels.append(f'{start[:-2].replace("-", "")}:{end[:-3].replace("-", "")}')
        start_dt = datetime.strptime(start, '%Y-%m-%d')
        end_dt = datetime.strptime(end, '%Y-%m-%d')
        nyrs.append((end_dt - start_dt).days / 365.25)
    if not rate:
        nyrs[:] = 1
        ylbl = 'Elevation change (m)'
    else:
        ylbl = r'Elevation change (m yr$^{-1}$)'

    # instantiate subplots
    fig, ax = plt.subplots(
        nrows=len(labels),
        ncols=1,
        figsize=(5, len(labels) * 2),
        gridspec_kw={'hspace': 0.075},
        sharex=True,
        sharey=rate,
    )

    # Transform functions
    def cum_area_to_elev(x):
        return np.interp(x, xvals, bin_z)

    def elev_to_cum_area(x):
        return np.interp(x, bin_z, xvals)

    if not isinstance(ax, np.ndarray):
        ax = [ax]

    # loop through date spans
    for t in range(len(labels)):
        ax[t].xaxis.set_label_position('top')
        ax[t].xaxis.tick_top()  # move ticks to top
        ax[t].tick_params(axis='x', which='both', top=False)
        ax[t].axhline(y=0, c='grey', lw=0.5)
        preds = np.stack(preds)

        ax[t].fill_between(
            xvals,
            (obs['dh'][:, t] - obs['dh_sigma'][:, t]) / nyrs[t],
            (obs['dh'][:, t] + obs['dh_sigma'][:, t]) / nyrs[t],
            color='k',
            alpha=0.125,
        )
        ax[t].plot(xvals, obs['dh'][:, t] / nyrs[t], 'k-', marker='.', label='Obs.')
        with warnings.catch_warnings():
            warnings.filterwarnings('ignore')
            ax[t].fill_between(
                xvals,
                np.nanpercentile(preds[:, :, t], 5, axis=0) / nyrs[t],
                np.nanpercentile(preds[:, :, t], 95, axis=0) / nyrs[t],
                color='r',
                alpha=0.25,
            )
            ax[t].plot(
                xvals,
                np.nanmedian(preds[:, :, t], axis=0) / nyrs[t],
                'r-',
                marker='.',
                label='Pred.',
            )

        # for r in stack:
        #     axb.plot(bin_z, r, 'r', alpha=.0125)

        # dummy label for timespan
        ax[t].text(
            0.99175,
            0.980,
            labels[t],
            transform=ax[t].transAxes,
            fontsize=8,
            verticalalignment='top',
            horizontalalignment='right',
            bbox=dict(
                facecolor='white',
                edgecolor='black',
                alpha=1,
                boxstyle='square,pad=0.25',
            ),
            zorder=10,
        )

        secaxx = ax[t].secondary_xaxis('bottom', functions=(cum_area_to_elev, elev_to_cum_area))

        if t != len(labels) - 1:
            secaxx.tick_params(axis='x', labelbottom=False)
        else:
            secaxx.set_xlabel('Elevation (m)')

        if t == 0:
            leg = ax[t].legend(
                handlelength=1,
                borderaxespad=0,
                fancybox=False,
                loc='lower right',
                edgecolor='k',
                framealpha=1,
            )
            for legobj in leg.legend_handles:
                legobj.set_linewidth(2.0)
        # Turn off cumulative area ticks and labels
        ax[t].tick_params(axis='x', which='both', top=False, labeltop=False)

    ax[0].set_xlim(list(map(elev_to_cum_area, (initial_surface_h[first], initial_surface_h[last]))))

    for a in ax:
        # plot ela
        a.axvline(x=elev_to_cum_area(ela), c='k', ls=':', lw=1)

    ax[-1].text(
        0.0125,
        0.5,
        ylbl,
        horizontalalignment='left',
        rotation=90,
        verticalalignment='center',
        transform=fig.transFigure,
    )

    ax[0].set_title(title, fontsize=fontsize)
    # Remove overlapping tick labels from secaxx
    fig.canvas.draw()  # Force rendering to get accurate bounding boxes
    labels = secaxx.get_xticklabels()
    renderer = fig.canvas.get_renderer()
    bboxes = [label.get_window_extent(renderer) for label in labels]
    # Only show labels spaced apart by at least `min_spacing` pixels
    min_spacing = 15  # adjust as needed
    last_right = -float('inf')
    for label, bbox in zip(labels, bboxes):
        if bbox.x0 > last_right + min_spacing:
            last_right = bbox.x1
        else:
            label.set_visible(False)
    # save
    if fpath:
        fig.savefig(fpath, dpi=400)
    if show:
        plt.show(block=True)  # wait until the figure is closed
    plt.close(fig)


def plot_mcmc_snowline_1d(
    preds, fls, obs, title, fontsize=8, show=False, fpath=None
):
    snowline_z = np.array(obs['z'])
    snowline_min = np.array(obs['z_min'])
    snowline_max = np.array(obs['z_max'])
    snowline_date = np.array(obs['date'])
    
    # xvals = snowline_date
    xvals = [datetime.strptime(d, '%Y-%m-%d') for d in snowline_date]

    # instantiate subplots
    fig, ax = plt.subplots(
        nrows=1,
        ncols=1,
        figsize=(8.5, 3.5),
        gridspec_kw={'hspace': 0.075},
        sharex=True,
        sharey=False,
    )

    if not isinstance(ax, np.ndarray):
        ax = [ax]

    # set xlabels
    ax[0].set_xlim([xvals[0], xvals[-1]])
    ax[0].xaxis.set_major_formatter(mdates.DateFormatter('%Y-%m-%d'))
    preds = np.stack(preds)

    yerr_min = obs['z'] - obs['z_min']
    yerr_max = obs['z_max'] - obs['z']
    ax[0].scatter(xvals, obs['z'], s=6, c='k', alpha=0.8, zorder=10, label='Obs.')
    ax[0].errorbar(
        xvals,
        obs['z'],
        yerr=np.array([yerr_min, yerr_max]),
        fmt='none',
        ecolor='k',
        elinewidth=1,
        capsize=1,
        alpha=0.25,
    )

    with warnings.catch_warnings():
        warnings.filterwarnings('ignore')
        yerr_min = np.nanmedian(preds, axis=0) - np.nanpercentile(preds, 5, axis=0)
        yerr_max = np.nanpercentile(preds, 95, axis=0) - np.nanmedian(preds, axis=0)
        ax[0].scatter(xvals, np.nanmedian(preds, axis=0), s=6, c='r', alpha=0.8, zorder=10, label='Pred.')
        ax[0].errorbar(
            xvals,
            np.nanmedian(preds, axis=0),
            yerr=np.array([yerr_min, yerr_max]),
            fmt='none',
            ecolor='r',
            elinewidth=1,
            capsize=1,
            alpha=0.25,
        )

    leg = ax[0].legend(
        handlelength=1,
        borderaxespad=0,
        fancybox=False,
        loc='upper right',
        edgecolor='k',
        framealpha=1,
    )
    for legobj in leg.legend_handles:
        legobj.set_linewidth(2.0)

    ylbl = 'Elevation (m a.s.l.)'
    ax[-1].text(
        0.0125,
        0.5,
        ylbl,
        horizontalalignment='left',
        rotation=90,
        verticalalignment='center',
        transform=fig.transFigure,
    )
    ax[0].set_title(title, fontsize=fontsize)

    # save
    if fpath:
        fig.savefig(fpath, dpi=250)
    if show:
        plt.show(block=True)  # wait until the figure is closed
    plt.close(fig)


def plot_mcmc_snowline_1v1_1d(
    preds, fls, obs, title, fontsize=8, show=False, fpath=None
):
    snowline_z = np.array(obs['z'])
    snowline_min = np.array(obs['z_min'])
    snowline_max = np.array(obs['z_max'])
    snowline_date = np.array(obs['date'])

    # instantiate subplots
    fig, ax = plt.subplots(
        nrows=1,
        ncols=1,
        figsize=(6, 6),
    )

    if not isinstance(ax, np.ndarray):
        ax = [ax]

    preds = np.stack(preds)  

    # add scatter plots
    with warnings.catch_warnings():
        warnings.filterwarnings('ignore')
        preds_sl = np.nanmedian(preds, axis=0)

        # mask out nan
        mask = ~np.isnan(obs['z']) & ~np.isnan(preds_sl)
        obs_sl_nonan = obs['z'][mask]
        preds_sl_nonan = preds_sl[mask]

        ax[0].scatter(obs_sl_nonan, preds_sl_nonan, c='k', s=12, alpha=0.5)

    lims = [max(0, min(np.nanmin(obs_sl_nonan)-50, np.nanmin(preds_sl_nonan)-50)), 
            max(np.nanmax(obs_sl_nonan)+50, np.nanmax(preds_sl_nonan)+50)]
    ax[0].plot(lims, lims, ls='--', c='k', lw=1) # add 1-to-1 line

    # set plot limits
    ax[0].set_title(title, fontsize=fontsize)
    ax[0].set_ylabel('Modeled snowline [m a.s.l.]', labelpad=22, size=10, va='center', ha='center')
    ax[0].set_xlabel('Observed snowline [m a.s.l.]', labelpad=22, size=10, va='center', ha='center')
    ax[0].set_xlim(lims)
    ax[0].set_ylim(lims)
    ax[0].set_box_aspect(1)

    # correlation info (pearson r)
    slope, intercept, r_value, p_value, std_err = linregress(obs_sl_nonan, preds_sl_nonan)
    obs_count = len(preds_sl_nonan)

    fs = 10
    ax[0].text(0.03, 0.99, f'$r^2 = {r_value**2:.2f}$ (n={obs_count})', 
               transform=ax[0].transAxes, ha='left', va='top', fontsize=fs)
    ax[0].text(0.03, 0.93, f'bias = {np.mean(obs_sl_nonan-preds_sl_nonan):.0f} m', 
               transform=ax[0].transAxes, ha='left', va='top', fontsize=fs)
    ax[0].text(0.03, 0.88, f'mae = {np.mean(np.abs(obs_sl_nonan-preds_sl_nonan)):.0f} m', 
               transform=ax[0].transAxes, ha='left', va='top', fontsize=fs)

    # save
    fig.tight_layout()
    if fpath:
        fig.savefig(fpath, dpi=250)
    if show:
        plt.show(block=True)  # wait until the figure is closed
    plt.close(fig)<|MERGE_RESOLUTION|>--- conflicted
+++ resolved
@@ -14,12 +14,8 @@
 import matplotlib.pyplot as plt
 import matplotlib.dates as mdates
 import numpy as np
-<<<<<<< HEAD
+import torch
 from scipy.stats import binned_statistic, linregress
-=======
-import torch
-from scipy.stats import binned_statistic
->>>>>>> b6cc4ce6
 
 from pygem.utils.stats import effective_n
 
