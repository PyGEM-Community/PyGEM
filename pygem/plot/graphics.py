"""
Python Glacier Evolution Model (PyGEM)

copyright © 2025 Brandon Tober <btober@cmu.edu>, David Rounce <drounce@cmu.edu>

Distributed under the MIT license

Graphics module with various plotting tools
"""

import warnings
from datetime import datetime

import matplotlib.pyplot as plt
import matplotlib.dates as mdates
import numpy as np
import torch
from scipy.stats import binned_statistic, linregress

from pygem.utils.stats import effective_n


def plot_modeloutput_section(
    model=None,
    ax=None,
    title='',
    lnlabel=None,
    legendon=True,
    lgdkwargs={'loc': 'upper right', 'fancybox': False, 'borderaxespad': 0, 'handlelength': 1},
    **kwargs,
):
    """Plots the result of the model output along the flowline.
    A paired down version of OGGMs graphics.plot_modeloutput_section()

    Parameters
    ----------
    model: obj
        either a FlowlineModel or a list of model flowlines.
    fig
    title
    """

    try:
        fls = model.fls
    except AttributeError:
        fls = model

    if ax is None:
        fig = plt.figure(figsize=(12, 6))
        ax = fig.add_axes([0.07, 0.08, 0.7, 0.84])
    else:
        fig = plt.gcf()
    # get n lines plotted on figure
    nlines = len(plt.gca().get_lines())

    height = np.array([])
    bed = np.array([])
    for cls in fls:
        height = np.concatenate((height, cls.surface_h))
        bed = np.concatenate((bed, cls.bed_h))
    ylim = [bed.min(), height.max()]

    # plot Centerlines
    cls = fls[-1]
    x = np.arange(cls.nx) * cls.dx * cls.map_dx

    if nlines == 0:
        if getattr(model, 'do_calving', False):
            ax.hlines(model.water_level, x[0], x[-1], linestyles=':', label='Water level', color='C0')
        # Plot the bed
        ax.plot(x, cls.bed_h, color='k', linewidth=2.5, label='Bed (Parab.)')

    # Plot glacier
    t1 = cls.thick[:-2]
    t2 = cls.thick[1:-1]
    t3 = cls.thick[2:]
    pnan = ((t1 == 0) & (t2 == 0)) & ((t2 == 0) & (t3 == 0))
    cls.surface_h[np.where(pnan)[0] + 1] = np.nan

    if 'srfcolor' in kwargs.keys():
        srfcolor = kwargs['srfcolor']
    else:
        srfcolor = '#003399'

    if 'srfls' in kwargs.keys():
        srfls = kwargs['srfls']
    else:
        srfls = '-'

    ax.plot(x, cls.surface_h, color=srfcolor, linewidth=2, ls=srfls, label=lnlabel)

    # Plot tributaries
    for i, inflow in zip(cls.inflow_indices, cls.inflows):
        if inflow.thick[-1] > 0:
            ax.plot(
                x[i],
                cls.surface_h[i],
                's',
                markerfacecolor='#993399',
                markeredgecolor='k',
                label='Tributary (active)',
            )
        else:
            ax.plot(
                x[i],
                cls.surface_h[i],
                's',
                markerfacecolor='w',
                markeredgecolor='k',
                label='Tributary (inactive)',
            )

    ax.set_ylim(ylim)
    ax.spines['top'].set_color('none')
    ax.xaxis.set_ticks_position('bottom')
    ax.set_xlabel('Distance along flowline (m)')
    ax.set_ylabel('Altitude (m)')
    if legendon:
        ax.legend(**lgdkwargs)
    # Title
    ax.set_title(title, loc='left')


def plot_mcmc_chain(
    m_primes, m_chain, pred_primes, pred_chain, obs, ar, title, ms=1, fontsize=8, show=False, fpath=None
):
    # Plot the trace of the parameters
    nparams = m_primes.shape[1]
    npreds = len(pred_chain.keys())
    N = nparams + npreds + 1
    fig, axes = plt.subplots(N, 1, figsize=(6, N * 1), sharex=True)
    # convert torch objects to numpy
    m_chain = m_chain.detach().numpy()
    m_primes = m_primes.detach().numpy()

    # get n_eff
    neff = [effective_n(arr) for arr in m_chain.T]
    # instantiate list to hold legend objs
    legs = []

    # axes[0] will always be tbias
    axes[0].plot(
        [],
        [],
        label=f'median={np.median(m_chain[:, 0]):.3f}\niqr={np.subtract(*np.percentile(m_chain[:, 0], [75, 25])):.3f}',
    )
    l0 = axes[0].legend(loc='upper right', handlelength=0, borderaxespad=0, fontsize=fontsize)
    legs.append(l0)
    axes[0].plot(m_primes[:, 0], '.', ms=ms, label='proposed', c='tab:blue')
    axes[0].plot(m_chain[:, 0], '.', ms=ms, label='accepted', c='tab:orange')
    hands, ls = axes[0].get_legend_handles_labels()

    # axes[0].add_artist(leg)
    axes[0].set_ylabel(r'$T_{bias}$', fontsize=fontsize)

    # axes[1] will always be kp
    axes[1].plot(m_primes[:, 1], '.', ms=ms, c='tab:blue')
    axes[1].plot(m_chain[:, 1], '.', ms=ms, c='tab:orange')
    axes[1].plot(
        [],
        [],
        label=f'median={np.median(m_chain[:, 1]):.3f}\niqr={np.subtract(*np.percentile(m_chain[:, 1], [75, 25])):.3f}',
    )
    l1 = axes[1].legend(loc='upper right', handlelength=0, borderaxespad=0, fontsize=fontsize)
    legs.append(l1)
    axes[1].set_ylabel(r'$K_p$', fontsize=fontsize)

    # axes[2] will always be ddfsnow
    axes[2].plot(m_primes[:, 2], '.', ms=ms, c='tab:blue')
    axes[2].plot(m_chain[:, 2], '.', ms=ms, c='tab:orange')
    axes[2].plot(
        [],
        [],
        label=f'median={np.median(m_chain[:, 2]):.3f}\niqr={np.subtract(*np.percentile(m_chain[:, 2], [75, 25])):.3f}',
    )
    l2 = axes[2].legend(loc='upper right', handlelength=0, borderaxespad=0, fontsize=fontsize)
    legs.append(l2)
    axes[2].set_ylabel(r'$fsnow$', fontsize=fontsize)

    if nparams > 3:
        # axes[3] will be rho_ablation if more than 3 model params
        m_chain[:, 3] = m_chain[:, 3]
        m_primes[:, 3] = m_primes[:, 3]
        axes[3].plot(m_primes[:, 3], '.', ms=ms, c='tab:blue')
        axes[3].plot(m_chain[:, 3], '.', ms=ms, c='tab:orange')
        axes[3].plot(
            [],
            [],
            label=f'median={np.median(m_chain[:, 3]):.3f}\niqr={np.subtract(*np.percentile(m_chain[:, 3], [75, 25])):.3f}',
        )
        l3 = axes[3].legend(loc='upper right', handlelength=0, borderaxespad=0, fontsize=fontsize)
        legs.append(l3)
        axes[3].set_ylabel(r'$\rho_{abl}$', fontsize=fontsize)

        # axes[4] will be rho_accumulation if more than 3 model params
        m_chain[:, 4] = m_chain[:, 4]
        m_primes[:, 4] = m_primes[:, 4]
        axes[4].plot(m_primes[:, 4], '.', ms=ms, c='tab:blue')
        axes[4].plot(m_chain[:, 4], '.', ms=ms, c='tab:orange')
        axes[4].plot(
            [],
            [],
            label=f'median={np.median(m_chain[:, 4]):.3f}\niqr={np.subtract(*np.percentile(m_chain[:, 4], [75, 25])):.3f}',
        )
        l4 = axes[4].legend(loc='upper right', handlelength=0, borderaxespad=0, fontsize=fontsize)
        legs.append(l4)
        axes[4].set_ylabel(r'$\rho_{acc}$', fontsize=fontsize)

    # plot predictions
    if 'glacierwide_mb_mwea' in pred_primes.keys():
        mb_obs = obs['glacierwide_mb_mwea']
        axes[nparams].fill_between(
            np.arange(len(ar)),
            mb_obs[0] - (2 * mb_obs[1]),
            mb_obs[0] + (2 * mb_obs[1]),
            color='grey',
            alpha=0.3,
        )
        axes[nparams].fill_between(
            np.arange(len(ar)),
            mb_obs[0] - mb_obs[1],
            mb_obs[0] + mb_obs[1],
            color='grey',
            alpha=0.3,
        )

        mb_primes = torch.stack(pred_primes['glacierwide_mb_mwea']).numpy()
        mb_chain = torch.stack(pred_chain['glacierwide_mb_mwea']).numpy()
        axes[nparams].plot(mb_primes, '.', ms=ms, c='tab:blue')
        axes[nparams].plot(mb_chain, '.', ms=ms, c='tab:orange')
        axes[nparams].plot(
            [],
            [],
            label=f'median={np.median(mb_chain):.3f}\niqr={np.subtract(*np.percentile(mb_chain, [75, 25])):.3f}',
        )
        ln2 = axes[nparams].legend(loc='upper right', handlelength=0, borderaxespad=0, fontsize=fontsize)
        legs.append(ln2)
        axes[nparams].set_ylabel(r'$\dot{{b}}$', fontsize=fontsize)
        nparams += 1

    # plot MAE for all other prediction keys
    for key in pred_primes.keys():
        if key == 'glacierwide_mb_mwea':
            continue

        # stack predictions first (shape: n_steps x ... x ...) - may end up being 2d or 3d
        pred_primes = torch.stack(pred_primes[key]).numpy()
        pred_chain = torch.stack(pred_chain[key]).numpy()

<<<<<<< HEAD
        try: # FIX THIS
            mae_primes = np.mean(pred_primes - obs_vals, axis=(1, 2))
            mae_chain = np.mean(pred_chain - obs_vals, axis=(1, 2))
        except:
            mae_primes = np.mean(pred_primes - obs_vals, axis=1)
            mae_chain = np.mean(pred_chain - obs_vals, axis=1)
=======
        # flatten all axes except the first (n_steps) -> 2D array (n_steps, M)
        pred_primes_flat = pred_primes.reshape(pred_primes.shape[0], -1)
        pred_chain_flat = pred_chain.reshape(pred_chain.shape[0], -1)

        # make obs array broadcastable (flatten if needed)
        obs_vals_flat = np.ravel(np.array(obs[key][0]))

        # compute mean residual per step
        mean_resid_primes = np.mean(pred_primes_flat - obs_vals_flat, axis=1)
        mean_resid_chain = np.mean(pred_chain_flat - obs_vals_flat, axis=1)
>>>>>>> 50f1d9a7

        axes[nparams].plot(mean_resid_primes, '.', ms=ms, c='tab:blue')
        axes[nparams].plot(mean_resid_chain, '.', ms=ms, c='tab:orange')

        if key == 'elev_change_1d':
            axes[nparams].set_ylabel(r'$\overline{\hat{dh} - dh}$', fontsize=fontsize)
        else:
            axes[nparams].set_ylabel(r'$\overline{\mathrm{pred} - \mathrm{obs}}$', fontsize=fontsize)
        legs.append(None)
        nparams += 1

    # axes[-1] will always be acceptance rate
    axes[-1].plot(ar, 'tab:orange', lw=1)
    axes[-1].plot(
        np.convolve(ar, np.ones(100) / 100, mode='valid'),
        'k',
        label='moving avg.',
        lw=1,
    )
    ln1 = axes[-1].legend(loc='upper left', handlelength=0.5, borderaxespad=0, fontsize=fontsize)
    legs.append(ln1)
    axes[-1].set_ylabel(r'$AR$', fontsize=fontsize)

    for i, ax in enumerate(axes):
        ax.xaxis.set_ticks_position('both')
        ax.yaxis.set_ticks_position('both')
        ax.tick_params(axis='both', direction='inout')
        ax.yaxis.set_label_coords(-0.1, 0.5)
        if i > m_primes.shape[1] - 1:
            continue
        ax.plot([], [], label=f'n_eff={neff[i]}')
        hands, ls = ax.get_legend_handles_labels()
        if i == 0:
            ax.legend(
                handles=[hands[1], hands[2], hands[3]],
                labels=[ls[1], ls[2], ls[3]],
                loc='upper left',
                borderaxespad=0,
                handlelength=0,
                fontsize=fontsize,
            )
        else:
            ax.legend(
                handles=[hands[-1]],
                labels=[ls[-1]],
                loc='upper left',
                borderaxespad=0,
                handlelength=0,
                fontsize=fontsize,
            )
        if legs[i] is not None:
            ax.add_artist(legs[i])

    axes[0].set_xlim([0, m_chain.shape[0]])
    axes[0].set_title(title, fontsize=fontsize)
    plt.tight_layout()
    plt.subplots_adjust(hspace=0.1, wspace=0)
    if fpath:
        fig.savefig(fpath, dpi=400)
    if show:
        plt.show(block=True)  # wait until the figure is closed
    plt.close(fig)


def plot_resid_histogram(obs, preds, title, fontsize=8, show=False, fpath=None):
    # Plot the trace of the parameters
    fig, axes = plt.subplots(1, 1, figsize=(3, 2))
    # subtract obs from preds to get residuals
    diffs = np.concatenate([pred.flatten() - obs[0].flatten().numpy() for pred in preds])
    # mask nans to avoid error in np.histogram()
    diffs = diffs[~np.isnan(diffs)]
    # Calculate histogram counts and bin edges
    counts, bin_edges = np.histogram(diffs, bins=20)
    pct = counts / counts.sum() * 100
    bin_width = bin_edges[1] - bin_edges[0]
    axes.bar(
        bin_edges[:-1],
        pct,
        width=bin_width,
        edgecolor='black',
        color='gray',
        align='edge',
    )
    axes.set_xlabel('residuals (pred - obs)', fontsize=fontsize)
    axes.set_ylabel('count (%)', fontsize=fontsize)
    axes.set_title(title, fontsize=fontsize)
    plt.tight_layout()
    plt.subplots_adjust(hspace=0.1, wspace=0)
    if fpath:
        fig.savefig(fpath, dpi=400)
    if show:
        plt.show(block=True)  # wait until the figure is closed
    plt.close(fig)


def plot_mcmc_elev_change_1d(
    preds, fls, obs, ela, title, fontsize=8, rate=True, uniform_area=True, show=False, fpath=None
):
    bin_z = np.array(obs['bin_centers'])
    bin_edges = np.array(obs['bin_edges'])

    # get initial thickness and surface area
    initial_area = fls[0].widths_m * fls[0].dx_meter
    initial_thickness = getattr(fls[0], 'thick', None)
    initial_surface_h = getattr(fls[0], 'surface_h', None)
    # sort initial surface height
    sorting = np.argsort(initial_surface_h)
    initial_surface_h = initial_surface_h[sorting]
    initial_area = initial_area[sorting]
    initial_thickness = initial_thickness[sorting]
    # get first and last non-zero thickness indices
    first, last = np.nonzero(initial_thickness)[0][[0, -1]]
    # rebin surfce area
    initial_area = binned_statistic(x=initial_surface_h, values=initial_area, statistic=np.nanmean, bins=bin_edges)[0]
    # use reference dataset bin area if available
    if 'bin_area' in obs:
        initial_area = obs['bin_area']

    if uniform_area:
        xvals = np.nancumsum(initial_area) * 1e-6
    else:
        xvals = bin_z

    # get date time spans
    labels = []
    nyrs = []
    for start, end in obs['dates']:
        labels.append(f'{start[:-2].replace("-", "")}:{end[:-3].replace("-", "")}')
        start_dt = datetime.strptime(start, '%Y-%m-%d')
        end_dt = datetime.strptime(end, '%Y-%m-%d')
        nyrs.append((end_dt - start_dt).days / 365.25)
    if not rate:
        nyrs[:] = 1
        ylbl = 'Elevation change (m)'
    else:
        ylbl = r'Elevation change (m yr$^{-1}$)'

    # instantiate subplots
    fig, ax = plt.subplots(
        nrows=len(labels),
        ncols=1,
        figsize=(5, len(labels) * 2),
        gridspec_kw={'hspace': 0.075},
        sharex=True,
        sharey=rate,
    )

    # Transform functions
    def cum_area_to_elev(x):
        return np.interp(x, xvals, bin_z)

    def elev_to_cum_area(x):
        return np.interp(x, bin_z, xvals)

    if not isinstance(ax, np.ndarray):
        ax = [ax]

    # loop through date spans
    for t in range(len(labels)):
        ax[t].xaxis.set_label_position('top')
        ax[t].xaxis.tick_top()  # move ticks to top
        ax[t].tick_params(axis='x', which='both', top=False)
        ax[t].axhline(y=0, c='grey', lw=0.5)
        preds = np.stack(preds)

        ax[t].fill_between(
            xvals,
            (obs['dh'][:, t] - obs['dh_sigma'][:, t]) / nyrs[t],
            (obs['dh'][:, t] + obs['dh_sigma'][:, t]) / nyrs[t],
            color='k',
            alpha=0.125,
        )
        ax[t].plot(xvals, obs['dh'][:, t] / nyrs[t], 'k-', marker='.', label='Obs.')
        with warnings.catch_warnings():
            warnings.filterwarnings('ignore')
            ax[t].fill_between(
                xvals,
                np.nanpercentile(preds[:, :, t], 5, axis=0) / nyrs[t],
                np.nanpercentile(preds[:, :, t], 95, axis=0) / nyrs[t],
                color='r',
                alpha=0.25,
            )
            ax[t].plot(
                xvals,
                np.nanmedian(preds[:, :, t], axis=0) / nyrs[t],
                'r-',
                marker='.',
                label='Pred.',
            )

        # for r in stack:
        #     axb.plot(bin_z, r, 'r', alpha=.0125)

        # dummy label for timespan
        ax[t].text(
            0.99175,
            0.980,
            labels[t],
            transform=ax[t].transAxes,
            fontsize=8,
            verticalalignment='top',
            horizontalalignment='right',
            bbox=dict(
                facecolor='white',
                edgecolor='black',
                alpha=1,
                boxstyle='square,pad=0.25',
            ),
            zorder=10,
        )

        secaxx = ax[t].secondary_xaxis('bottom', functions=(cum_area_to_elev, elev_to_cum_area))

        if t != len(labels) - 1:
            secaxx.tick_params(axis='x', labelbottom=False)
        else:
            secaxx.set_xlabel('Elevation (m)')

        if t == 0:
            leg = ax[t].legend(
                handlelength=1,
                borderaxespad=0,
                fancybox=False,
                loc='lower right',
                edgecolor='k',
                framealpha=1,
            )
            for legobj in leg.legend_handles:
                legobj.set_linewidth(2.0)
        # Turn off cumulative area ticks and labels
        ax[t].tick_params(axis='x', which='both', top=False, labeltop=False)

    ax[0].set_xlim(list(map(elev_to_cum_area, (initial_surface_h[first], initial_surface_h[last]))))

    for a in ax:
        # plot ela
        a.axvline(x=elev_to_cum_area(ela), c='k', ls=':', lw=1)

    ax[-1].text(
        0.0125,
        0.5,
        ylbl,
        horizontalalignment='left',
        rotation=90,
        verticalalignment='center',
        transform=fig.transFigure,
    )

    ax[0].set_title(title, fontsize=fontsize)
    # Remove overlapping tick labels from secaxx
    fig.canvas.draw()  # Force rendering to get accurate bounding boxes
    labels = secaxx.get_xticklabels()
    renderer = fig.canvas.get_renderer()
    bboxes = [label.get_window_extent(renderer) for label in labels]
    # Only show labels spaced apart by at least `min_spacing` pixels
    min_spacing = 15  # adjust as needed
    last_right = -float('inf')
    for label, bbox in zip(labels, bboxes):
        if bbox.x0 > last_right + min_spacing:
            last_right = bbox.x1
        else:
            label.set_visible(False)
    # save
    if fpath:
        fig.savefig(fpath, dpi=400)
    if show:
        plt.show(block=True)  # wait until the figure is closed
    plt.close(fig)


def plot_mcmc_snowline_1d(
    preds, fls, obs, title, fontsize=8, show=False, fpath=None
):
    snowline_z = np.array(obs['z'])
    snowline_min = np.array(obs['z_min'])
    snowline_max = np.array(obs['z_max'])
    snowline_date = np.array(obs['date'])
    
    # xvals = snowline_date
    xvals = [datetime.strptime(d, '%Y-%m-%d') for d in snowline_date]

    # instantiate subplots
    fig, ax = plt.subplots(
        nrows=1,
        ncols=1,
        figsize=(8.5, 3.5),
        gridspec_kw={'hspace': 0.075},
        sharex=True,
        sharey=False,
    )

    if not isinstance(ax, np.ndarray):
        ax = [ax]

    # set xlabels
    ax[0].set_xlim([xvals[0], xvals[-1]])
    ax[0].xaxis.set_major_formatter(mdates.DateFormatter('%Y-%m-%d'))
    preds = np.stack(preds)

    yerr_min = obs['z'] - obs['z_min']
    yerr_max = obs['z_max'] - obs['z']
    ax[0].scatter(xvals, obs['z'], s=6, c='k', alpha=0.8, zorder=10, label='Obs.')
    ax[0].errorbar(
        xvals,
        obs['z'],
        yerr=np.array([yerr_min, yerr_max]),
        fmt='none',
        ecolor='k',
        elinewidth=1,
        capsize=1,
        alpha=0.25,
    )

    with warnings.catch_warnings():
        warnings.filterwarnings('ignore')
        yerr_min = np.nanmedian(preds, axis=0) - np.nanpercentile(preds, 5, axis=0)
        yerr_max = np.nanpercentile(preds, 95, axis=0) - np.nanmedian(preds, axis=0)
        ax[0].scatter(xvals, np.nanmedian(preds, axis=0), s=6, c='r', alpha=0.8, zorder=10, label='Pred.')
        ax[0].errorbar(
            xvals,
            np.nanmedian(preds, axis=0),
            yerr=np.array([yerr_min, yerr_max]),
            fmt='none',
            ecolor='r',
            elinewidth=1,
            capsize=1,
            alpha=0.25,
        )

    leg = ax[0].legend(
        handlelength=1,
        borderaxespad=0,
        fancybox=False,
        loc='upper right',
        edgecolor='k',
        framealpha=1,
    )
    for legobj in leg.legend_handles:
        legobj.set_linewidth(2.0)

    ylbl = 'Elevation (m a.s.l.)'
    ax[-1].text(
        0.0125,
        0.5,
        ylbl,
        horizontalalignment='left',
        rotation=90,
        verticalalignment='center',
        transform=fig.transFigure,
    )
    ax[0].set_title(title, fontsize=fontsize)

    # save
    if fpath:
        fig.savefig(fpath, dpi=250)
    if show:
        plt.show(block=True)  # wait until the figure is closed
    plt.close(fig)


def plot_mcmc_snowline_1v1_1d(
    preds, fls, obs, title, fontsize=8, show=False, fpath=None
):
    snowline_z = np.array(obs['z'])
    snowline_min = np.array(obs['z_min'])
    snowline_max = np.array(obs['z_max'])
    snowline_date = np.array(obs['date'])

    # instantiate subplots
    fig, ax = plt.subplots(
        nrows=1,
        ncols=1,
        figsize=(6, 6),
    )

    if not isinstance(ax, np.ndarray):
        ax = [ax]

    preds = np.stack(preds)  

    # add scatter plots
    with warnings.catch_warnings():
        warnings.filterwarnings('ignore')
        preds_sl = np.nanmedian(preds, axis=0)

        # mask out nan
        mask = ~np.isnan(obs['z']) & ~np.isnan(preds_sl)
        obs_sl_nonan = obs['z'][mask]
        preds_sl_nonan = preds_sl[mask]

        ax[0].scatter(obs_sl_nonan, preds_sl_nonan, c='k', s=12, alpha=0.5)

    lims = [max(0, min(np.nanmin(obs_sl_nonan)-50, np.nanmin(preds_sl_nonan)-50)), 
            max(np.nanmax(obs_sl_nonan)+50, np.nanmax(preds_sl_nonan)+50)]
    ax[0].plot(lims, lims, ls='--', c='k', lw=1) # add 1-to-1 line

    # set plot limits
    ax[0].set_title(title, fontsize=fontsize)
    ax[0].set_ylabel('Modeled snowline [m a.s.l.]', labelpad=22, size=10, va='center', ha='center')
    ax[0].set_xlabel('Observed snowline [m a.s.l.]', labelpad=22, size=10, va='center', ha='center')
    ax[0].set_xlim(lims)
    ax[0].set_ylim(lims)
    ax[0].set_box_aspect(1)

    # correlation info (pearson r)
    if len(preds_sl_nonan) > 1 and len(obs_sl_nonan) > 1:
        slope, intercept, r_value, p_value, std_err = linregress(obs_sl_nonan, preds_sl_nonan)
        obs_count = len(preds_sl_nonan)

        fs = 10
        ax[0].text(0.03, 0.99, f'$r^2 = {r_value**2:.2f}$ (n={obs_count})', 
                transform=ax[0].transAxes, ha='left', va='top', fontsize=fs)
        ax[0].text(0.03, 0.93, f'bias = {np.mean(obs_sl_nonan-preds_sl_nonan):.0f} m', 
                transform=ax[0].transAxes, ha='left', va='top', fontsize=fs)
        ax[0].text(0.03, 0.88, f'mae = {np.mean(np.abs(obs_sl_nonan-preds_sl_nonan)):.0f} m', 
                transform=ax[0].transAxes, ha='left', va='top', fontsize=fs)

    # save
    fig.tight_layout()
    if fpath:
        fig.savefig(fpath, dpi=250)
    if show:
        plt.show(block=True)  # wait until the figure is closed
    plt.close(fig)<|MERGE_RESOLUTION|>--- conflicted
+++ resolved
@@ -247,14 +247,6 @@
         pred_primes = torch.stack(pred_primes[key]).numpy()
         pred_chain = torch.stack(pred_chain[key]).numpy()
 
-<<<<<<< HEAD
-        try: # FIX THIS
-            mae_primes = np.mean(pred_primes - obs_vals, axis=(1, 2))
-            mae_chain = np.mean(pred_chain - obs_vals, axis=(1, 2))
-        except:
-            mae_primes = np.mean(pred_primes - obs_vals, axis=1)
-            mae_chain = np.mean(pred_chain - obs_vals, axis=1)
-=======
         # flatten all axes except the first (n_steps) -> 2D array (n_steps, M)
         pred_primes_flat = pred_primes.reshape(pred_primes.shape[0], -1)
         pred_chain_flat = pred_chain.reshape(pred_chain.shape[0], -1)
@@ -265,7 +257,6 @@
         # compute mean residual per step
         mean_resid_primes = np.mean(pred_primes_flat - obs_vals_flat, axis=1)
         mean_resid_chain = np.mean(pred_chain_flat - obs_vals_flat, axis=1)
->>>>>>> 50f1d9a7
 
         axes[nparams].plot(mean_resid_primes, '.', ms=ms, c='tab:blue')
         axes[nparams].plot(mean_resid_chain, '.', ms=ms, c='tab:orange')
