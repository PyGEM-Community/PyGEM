"""
Python Glacier Evolution Model (PyGEM)

copyright © 2018 David Rounce <drounce@cmu.edu

Distributed under the MIT license
"""

from functools import partial

# External libraries
import numpy as np

# Local libraries
from oggm.core.massbalance import MassBalanceModel

from pygem.setup.config import ConfigManager
from pygem.utils._funcs import annualweightedmean_array

# instantiate ConfigManager
config_manager = ConfigManager()
# read the config
pygem_prms = config_manager.read_config()


# %%
class PyGEMMassBalance(MassBalanceModel):
    """Mass-balance computed from the Python Glacier Evolution Model.

    This mass balance accounts for ablation, accumulation, and refreezing.

    This class implements the MassBalanceModel interface so that the dynamical model can use it.
    """

    def __init__(
        self,
        gdir,
        modelprms,
        glacier_rgi_table,
        option_areaconstant=False,
        frontalablation_k=None,
        debug=pygem_prms['debug']['mb'],
        debug_refreeze=pygem_prms['debug']['refreeze'],
        fls=None,
        fl_id=0,
        heights=None,
        inversion_filter=False,
        ignore_debris=False,
    ):
        """Initialize.

        Parameters
        ----------
        gdir : class object
            Glacier directory using OGGM's structure for a single glacier
        modelprms : dict
            Model parameters dictionary (lrgcm, lrglac, precfactor, precgrad, ddfsnow, ddfice, tempsnow, tempchange)
        glacier_rgi_table : pd.Series
            Table of glacier's RGI information
        option_areaconstant : Boolean
            option to keep glacier area constant (default False allows glacier area to change annually)
        frontalablation_k : float
            frontal ablation parameter
        debug : Boolean
            option to turn on print statements for development or debugging of code
        debug_refreeze : Boolean
            option to turn on print statements for development/debugging of refreezing code
        fls : class object
            flowlines using OGGM's structure for a glacier
        fl_id : integer
            flowline id associated with the specific flowlines to index
        heights : np.array
            elevation bins
        inversion_filter : Boolean
            option to turn on/off an inversion filter that forces the mass balance profile to be
            the same or more positive with increasing elevation
        ignore_debris : Boolean
            option to ignore the sub-debris melt enhancement factors
        """
        if debug:
            print('\n\nDEBUGGING MASS BALANCE FUNCTION\n\n')
        self.debug_refreeze = debug_refreeze
        self.inversion_filter = inversion_filter

        super(PyGEMMassBalance, self).__init__()
        self.valid_bounds = [-1e4, 2e4]  # in m
        self.hemisphere = gdir.hemisphere
        self.inversion_filter = int(inversion_filter)

        # Glacier data
        self.modelprms = modelprms
        self.glacier_rgi_table = glacier_rgi_table
        self.is_tidewater = gdir.is_tidewater
        self.icethickness_initial = getattr(fls[fl_id], 'thick', None)
        self.width_initial = fls[fl_id].widths_m
        self.glacier_area_initial = fls[fl_id].widths_m * fls[fl_id].dx_meter
        self.heights = fls[fl_id].surface_h
        if pygem_prms['mb']['include_debris'] and not ignore_debris and not gdir.is_tidewater:
            try:
                self.debris_ed = fls[fl_id].debris_ed
            except:
                self.debris_ed = np.ones(self.glacier_area_initial.shape[0])
        else:
            self.debris_ed = np.ones(self.glacier_area_initial.shape[0])

        # Climate data
        self.dates_table = gdir.dates_table
        self.glacier_gcm_temp = gdir.historical_climate['temp']
        self.glacier_gcm_tempstd = gdir.historical_climate['tempstd']
        self.glacier_gcm_prec = gdir.historical_climate['prec']
        self.glacier_gcm_elev = gdir.historical_climate['elev']
        self.glacier_gcm_lrgcm = gdir.historical_climate['lr']
        self.glacier_gcm_lrglac = gdir.historical_climate['lr']

        # Variables to store (consider storing in xarray)
        nbins = self.glacier_area_initial.shape[0]

        self.nsteps = self.glacier_gcm_temp.shape[0]
        self.years = sorted(set(self.dates_table.year.values))
        self.nyears = len(self.years)
        # create mapper to get the appropriate year index for child functions
        self.year_to_index = {year: idx for idx, year in enumerate(self.years)}

        self.bin_temp = np.zeros((nbins, self.nsteps))
        self.bin_prec = np.zeros((nbins, self.nsteps))
        self.bin_acc = np.zeros((nbins, self.nsteps))
        self.bin_refreezepotential = np.zeros((nbins, self.nsteps))
        self.bin_refreeze = np.zeros((nbins, self.nsteps))
        self.bin_meltglac = np.zeros((nbins, self.nsteps))
        self.bin_meltsnow = np.zeros((nbins, self.nsteps))
        self.bin_melt = np.zeros((nbins, self.nsteps))
        self.bin_snowpack = np.zeros((nbins, self.nsteps))
        self.snowpack_remaining = np.zeros((nbins, self.nsteps))
        self.glac_bin_refreeze = np.zeros((nbins, self.nsteps))
        self.glac_bin_melt = np.zeros((nbins, self.nsteps))
        self.glac_bin_frontalablation = np.zeros((nbins, self.nsteps))
        self.glac_bin_snowpack = np.zeros((nbins, self.nsteps))
        self.glac_bin_massbalclim = np.zeros((nbins, self.nsteps))
        self.glac_bin_massbalclim_annual = np.zeros((nbins, self.nyears))
        self.glac_bin_surfacetype_annual = np.zeros((nbins, self.nyears + 1))
        self.glac_bin_area_annual = np.zeros((nbins, self.nyears + 1))
<<<<<<< HEAD
        self.glac_bin_icethickness_annual = np.zeros(
            (nbins, self.nyears + 1)
        )  # Needed for MassRedistributionCurves
        self.glac_bin_width_annual = np.zeros(
            (nbins, self.nyears + 1)
        )  # Needed for MassRedistributionCurves
        self.offglac_bin_prec = np.zeros((nbins, self.nsteps))
        self.offglac_bin_melt = np.zeros((nbins, self.nsteps))
        self.offglac_bin_refreeze = np.zeros((nbins, self.nsteps))
        self.offglac_bin_snowpack = np.zeros((nbins, self.nsteps))
=======
        self.glac_bin_icethickness_annual = np.zeros((nbins, self.nyears + 1))  # Needed for MassRedistributionCurves
        self.glac_bin_width_annual = np.zeros((nbins, self.nyears + 1))  # Needed for MassRedistributionCurves
        self.offglac_bin_prec = np.zeros((nbins, self.nmonths))
        self.offglac_bin_melt = np.zeros((nbins, self.nmonths))
        self.offglac_bin_refreeze = np.zeros((nbins, self.nmonths))
        self.offglac_bin_snowpack = np.zeros((nbins, self.nmonths))
>>>>>>> fd6a26c0
        self.offglac_bin_area_annual = np.zeros((nbins, self.nyears + 1))
        self.glac_wide_temp = np.zeros(self.nsteps)
        self.glac_wide_prec = np.zeros(self.nsteps)
        self.glac_wide_acc = np.zeros(self.nsteps)
        self.glac_wide_refreeze = np.zeros(self.nsteps)
        self.glac_wide_melt = np.zeros(self.nsteps)
        self.glac_wide_frontalablation = np.zeros(self.nsteps)
        self.glac_wide_massbaltotal = np.zeros(self.nsteps)
        self.glac_wide_runoff = np.zeros(self.nsteps)
        self.glac_wide_snowline = np.zeros(self.nsteps)
        self.glac_wide_area_annual = np.zeros(self.nyears + 1)
        self.glac_wide_volume_annual = np.zeros(self.nyears + 1)
        self.glac_wide_volume_change_ignored_annual = np.zeros(self.nyears)
        self.glac_wide_ELA_annual = np.zeros(self.nyears + 1)
        self.offglac_wide_prec = np.zeros(self.nsteps)
        self.offglac_wide_refreeze = np.zeros(self.nsteps)
        self.offglac_wide_melt = np.zeros(self.nsteps)
        self.offglac_wide_snowpack = np.zeros(self.nsteps)
        self.offglac_wide_runoff = np.zeros(self.nsteps)

        self.days_in_step = self.dates_table['days_in_step'].values
        self.surfacetype_ddf = np.zeros((nbins))

        # Surface type DDF dictionary (manipulate this function for calibration or for each glacier)
        self.surfacetype_ddf_dict = self._surfacetypeDDFdict(self.modelprms)
        self.surfacetype, self.firnline_idx = self._surfacetypebinsinitial(self.heights)

        # Refreezing specific layers
        if pygem_prms['mb']['option_refreezing'] == 'HH2015':
            # Refreezing layers density, volumetric heat capacity, and thermal conductivity
            self.rf_dens_expb = (
                pygem_prms['mb']['HH2015_rf_opts']['rf_dens_bot'] / pygem_prms['mb']['HH2015_rf_opts']['rf_dens_top']
            ) ** (1 / (pygem_prms['mb']['HH2015_rf_opts']['rf_layers'] - 1))
            self.rf_layers_dens = np.array(
                [
                    pygem_prms['mb']['HH2015_rf_opts']['rf_dens_top'] * self.rf_dens_expb**x
                    for x in np.arange(0, pygem_prms['mb']['HH2015_rf_opts']['rf_layers'])
                ]
            )
            self.rf_layers_ch = (1 - self.rf_layers_dens / 1000) * pygem_prms['constants'][
                'ch_air'
            ] + self.rf_layers_dens / 1000 * pygem_prms['constants']['ch_ice']
            self.rf_layers_k = (1 - self.rf_layers_dens / 1000) * pygem_prms['constants'][
                'k_air'
            ] + self.rf_layers_dens / 1000 * pygem_prms['constants']['k_ice']
            # refreeze in each bin
            self.refr = np.zeros(nbins)
            # refrezee cold content or "potential" refreeze
            self.rf_cold = np.zeros(nbins)
            # layer temp of each elev bin for present time step
<<<<<<< HEAD
            self.te_rf = np.zeros(
                (pygem_prms['mb']['HH2015_rf_opts']['rf_layers'], nbins, self.nsteps)
            )
            # layer temp of each elev bin for previous time step
            self.tl_rf = np.zeros(
                (pygem_prms['mb']['HH2015_rf_opts']['rf_layers'], nbins, self.nsteps)
            )
=======
            self.te_rf = np.zeros((pygem_prms['mb']['HH2015_rf_opts']['rf_layers'], nbins, self.nmonths))
            # layer temp of each elev bin for previous time step
            self.tl_rf = np.zeros((pygem_prms['mb']['HH2015_rf_opts']['rf_layers'], nbins, self.nmonths))
>>>>>>> fd6a26c0

        # Sea level for marine-terminating glaciers
        self.sea_level = 0

    def get_year_index(self, year):
        """
        Get the index of a specified year in the list of years available.
        """
        year = int(year)  # enforce int type
        assert year in self.years, f'{year} not found in model dates table'
        return self.year_to_index[year]

    def get_annual_mb(
        self,
        heights,
        year=None,
        fls=None,
        fl_id=None,
        debug=pygem_prms['debug']['mb'],
        option_areaconstant=False,
    ):
        """FIXED FORMAT FOR THE FLOWLINE MODEL

        Returns annual climatic mass balance [m ice per second]

        Parameters
        ----------
        heights : np.array
            elevation bins
        year : int
            year to get the annual mass balance for

        Returns
        -------
        mb : np.array
            mass balance for each bin [m ice per second]
        """

        # assertion to only run with calendar years
        assert pygem_prms['climate']['sim_wateryear'] == 'calendar', (
            'This function is not set up yet to handle non-calendar years'
        )

        # get year index
        year_idx = self.get_year_index(year)
        step_idxs = np.where(self.dates_table.year == int(year))
        # get start step for 0th step of specified year
        t_start = step_idxs[0][0]
        # get stop step for specified year
        # note, this is 1 greater than the final step which to include - python indexing will not include this step
        t_stop = step_idxs[0][-1] + 1

        fl = fls[fl_id]

        np.testing.assert_allclose(heights, fl.surface_h)
        glacier_area_t0 = fl.widths_m * fl.dx_meter
        glacier_area_initial = self.glacier_area_initial
        fl_widths_m = getattr(fl, 'widths_m', None)
        fl_section = getattr(fl, 'section', None)
        # Ice thickness (average)
        if fl_section is not None and fl_widths_m is not None:
            icethickness_t0 = np.zeros(fl_section.shape)
            icethickness_t0[fl_widths_m > 0] = fl_section[fl_widths_m > 0] / fl_widths_m[fl_widths_m > 0]
        else:
            icethickness_t0 = None

        # Quality control: ensure you only have glacier area where there is ice
        if icethickness_t0 is not None:
            glacier_area_t0[icethickness_t0 == 0] = 0

        # Record ice thickness
        self.glac_bin_icethickness_annual[:, year_idx] = icethickness_t0

        # Glacier indices
        glac_idx_t0 = glacier_area_t0.nonzero()[0]

        nbins = heights.shape[0]
        nsteps = self.glacier_gcm_temp.shape[0]

        # Local variables
        bin_precsnow = np.zeros((nbins, nsteps))

        # Refreezing specific layers
        if pygem_prms['mb']['option_refreezing'] == 'HH2015' and year_idx == 0:
            self.te_rf[:, :, 0] = 0  # layer temp of each elev bin for present time step
            self.tl_rf[:, :, 0] = 0  # layer temp of each elev bin for previous time step
        elif pygem_prms['mb']['option_refreezing'] == 'Woodward':
            refreeze_potential = np.zeros(nbins)

        if self.glacier_area_initial.sum() > 0:
            #        if len(glac_idx_t0) > 0:

            # Surface type [0=off-glacier, 1=ice, 2=snow, 3=firn, 4=debris]
            if year_idx == 0:
                self.surfacetype, self.firnline_idx = self._surfacetypebinsinitial(self.heights)
            self.glac_bin_surfacetype_annual[:, year_idx] = self.surfacetype

            # Off-glacier area and indices
            if option_areaconstant == False:
                self.offglac_bin_area_annual[:, year_idx] = glacier_area_initial - glacier_area_t0
                offglac_idx = np.where(self.offglac_bin_area_annual[:, year_idx] > 0)[0]

<<<<<<< HEAD
            # AIR TEMPERATURE: Downscale the gcm temperature [deg C] to each bin
            # Downscale using gcm and glacier lapse rates
            #  T_bin = T_gcm + lr_gcm * (z_ref - z_gcm) + lr_glac * (z_bin - z_ref) + tempchange
            self.bin_temp[:, t_start:t_stop] = (
                self.glacier_gcm_temp[t_start:t_stop]
                + self.glacier_gcm_lrgcm[t_start:t_stop]
                * (
                    self.glacier_rgi_table.loc[
                        pygem_prms['mb']['option_elev_ref_downscale']
                    ]
                    - self.glacier_gcm_elev
                )
                + self.glacier_gcm_lrglac[t_start:t_stop]
                * (
                    heights
                    - self.glacier_rgi_table.loc[
                        pygem_prms['mb']['option_elev_ref_downscale']
                    ]
                )[:, np.newaxis]
                + self.modelprms['tbias']
            )

            # PRECIPITATION/ACCUMULATION: Downscale the precipitation (liquid and solid) to each bin
            # Precipitation using precipitation factor and precipitation gradient
            #  P_bin = P_gcm * prec_factor * (1 + prec_grad * (z_bin - z_ref))
            bin_precsnow[:, t_start:t_stop] = (
                self.glacier_gcm_prec[t_start:t_stop]
                * self.modelprms['kp']
                * (
                    1
                    + self.modelprms['precgrad']
                    * (
                        heights
                        - self.glacier_rgi_table.loc[
                            pygem_prms['mb']['option_elev_ref_downscale']
                        ]
                    )
                )[:, np.newaxis]
            )
            # Option to adjust prec of uppermost 25% of glacier for wind erosion and reduced moisture content
            if pygem_prms['mb']['option_preclimit'] == 1:
                # Elevation range based on all flowlines
                raw_min_elev = []
                raw_max_elev = []
                if len(fl.surface_h[fl.widths_m > 0]):
                    raw_min_elev.append(fl.surface_h[fl.widths_m > 0].min())
                    raw_max_elev.append(fl.surface_h[fl.widths_m > 0].max())
                elev_range = np.max(raw_max_elev) - np.min(raw_min_elev)
                elev_75 = np.min(raw_min_elev) + 0.75 * (elev_range)

                # If elevation range > 1000 m, apply corrections to uppermost 25% of glacier (Huss and Hock, 2015)
                if elev_range > 1000:
                    # Indices of upper 25%
                    glac_idx_upper25 = glac_idx_t0[heights[glac_idx_t0] >= elev_75]
                    # Exponential decay according to elevation difference from the 75% elevation
                    #  prec_upper25 = prec * exp(-(elev_i - elev_75%)/(elev_max- - elev_75%))
                    # height at 75% of the elevation
                    height_75 = heights[glac_idx_upper25].min()
                    glac_idx_75 = np.where(heights == height_75)[0][0]
                    # exponential decay
                    bin_precsnow[glac_idx_upper25, t_start:t_stop] = (
                        bin_precsnow[glac_idx_75, t_start:t_stop]
                        * np.exp(
                            -1
                            * (heights[glac_idx_upper25] - height_75)
                            / (
                                heights[glac_idx_upper25].max()
                                - heights[glac_idx_upper25].min()
                            )
                        )[:, np.newaxis]
                    )
                    # Precipitation cannot be less than 87.5% of the maximum accumulation elsewhere on the glacier
                    # compute max values for each step over glac_idx_t0, compare, and replace if needed
                    max_values = np.tile(
                        0.875
                        * np.max(bin_precsnow[glac_idx_t0, t_start:t_stop], axis=0),
                        (8, 1),
                    )
                    uncorrected_values = bin_precsnow[glac_idx_upper25, t_start:t_stop]
                    corrected_values = np.max(
                        np.stack([uncorrected_values, max_values], axis=0), axis=0
                    )
                    bin_precsnow[glac_idx_upper25, t_start:t_stop] = corrected_values

            # Separate total precipitation into liquid (bin_prec) and solid (bin_acc)
            if pygem_prms['mb']['option_accumulation'] == 1:
                # if temperature above threshold, then rain
                (
                    self.bin_prec[:, t_start:t_stop][
                        self.bin_temp[:, t_start:t_stop]
                        > self.modelprms['tsnow_threshold']
                    ]
                ) = bin_precsnow[:, t_start:t_stop][
                    self.bin_temp[:, t_start:t_stop] > self.modelprms['tsnow_threshold']
                ]
                # if temperature below threshold, then snow
                (
                    self.bin_acc[:, t_start:t_stop][
                        self.bin_temp[:, t_start:t_stop]
                        <= self.modelprms['tsnow_threshold']
=======
            # Functions currently set up for monthly timestep
            #  only compute mass balance while glacier exists
            if pygem_prms['time']['timestep'] == 'monthly':
                #            if (pygem_prms['time']['timestep'] == 'monthly') and (glac_idx_t0.shape[0] != 0):

                # AIR TEMPERATURE: Downscale the gcm temperature [deg C] to each bin
                # Downscale using gcm and glacier lapse rates
                #  T_bin = T_gcm + lr_gcm * (z_ref - z_gcm) + lr_glac * (z_bin - z_ref) + tempchange
                self.bin_temp[:, year_start_month_idx:year_stop_month_idx] = (
                    self.glacier_gcm_temp[year_start_month_idx:year_stop_month_idx]
                    + self.glacier_gcm_lrgcm[year_start_month_idx:year_stop_month_idx]
                    * (
                        self.glacier_rgi_table.loc[pygem_prms['mb']['option_elev_ref_downscale']]
                        - self.glacier_gcm_elev
                    )
                    + self.glacier_gcm_lrglac[year_start_month_idx:year_stop_month_idx]
                    * (heights - self.glacier_rgi_table.loc[pygem_prms['mb']['option_elev_ref_downscale']])[
                        :, np.newaxis
                    ]
                    + self.modelprms['tbias']
                )

                # PRECIPITATION/ACCUMULATION: Downscale the precipitation (liquid and solid) to each bin
                # Precipitation using precipitation factor and precipitation gradient
                #  P_bin = P_gcm * prec_factor * (1 + prec_grad * (z_bin - z_ref))
                bin_precsnow[:, year_start_month_idx:year_stop_month_idx] = (
                    self.glacier_gcm_prec[year_start_month_idx:year_stop_month_idx]
                    * self.modelprms['kp']
                    * (
                        1
                        + self.modelprms['precgrad']
                        * (heights - self.glacier_rgi_table.loc[pygem_prms['mb']['option_elev_ref_downscale']])
                    )[:, np.newaxis]
                )
                # Option to adjust prec of uppermost 25% of glacier for wind erosion and reduced moisture content
                if pygem_prms['mb']['option_preclimit'] == 1:
                    # Elevation range based on all flowlines
                    raw_min_elev = []
                    raw_max_elev = []
                    if len(fl.surface_h[fl.widths_m > 0]):
                        raw_min_elev.append(fl.surface_h[fl.widths_m > 0].min())
                        raw_max_elev.append(fl.surface_h[fl.widths_m > 0].max())
                    elev_range = np.max(raw_max_elev) - np.min(raw_min_elev)
                    elev_75 = np.min(raw_min_elev) + 0.75 * (elev_range)

                    # If elevation range > 1000 m, apply corrections to uppermost 25% of glacier (Huss and Hock, 2015)
                    if elev_range > 1000:
                        # Indices of upper 25%
                        glac_idx_upper25 = glac_idx_t0[heights[glac_idx_t0] >= elev_75]
                        # Exponential decay according to elevation difference from the 75% elevation
                        #  prec_upper25 = prec * exp(-(elev_i - elev_75%)/(elev_max- - elev_75%))
                        # height at 75% of the elevation
                        height_75 = heights[glac_idx_upper25].min()
                        glac_idx_75 = np.where(heights == height_75)[0][0]
                        # exponential decay
                        bin_precsnow[glac_idx_upper25, year_start_month_idx:year_stop_month_idx] = (
                            bin_precsnow[glac_idx_75, year_start_month_idx:year_stop_month_idx]
                            * np.exp(
                                -1
                                * (heights[glac_idx_upper25] - height_75)
                                / (heights[glac_idx_upper25].max() - heights[glac_idx_upper25].min())
                            )[:, np.newaxis]
                        )
                        # Precipitation cannot be less than 87.5% of the maximum accumulation elsewhere on the glacier
                        for month in range(0, 12):
                            bin_precsnow[
                                glac_idx_upper25[
                                    (
                                        bin_precsnow[glac_idx_upper25, month]
                                        < 0.875 * bin_precsnow[glac_idx_t0, month].max()
                                    )
                                    & (bin_precsnow[glac_idx_upper25, month] != 0)
                                ],
                                month,
                            ] = 0.875 * bin_precsnow[glac_idx_t0, month].max()

                # Separate total precipitation into liquid (bin_prec) and solid (bin_acc)
                if pygem_prms['mb']['option_accumulation'] == 1:
                    # if temperature above threshold, then rain
                    (
                        self.bin_prec[:, year_start_month_idx:year_stop_month_idx][
                            self.bin_temp[:, year_start_month_idx:year_stop_month_idx]
                            > self.modelprms['tsnow_threshold']
                        ]
                    ) = bin_precsnow[:, year_start_month_idx:year_stop_month_idx][
                        self.bin_temp[:, year_start_month_idx:year_stop_month_idx] > self.modelprms['tsnow_threshold']
                    ]
                    # if temperature below threshold, then snow
                    (
                        self.bin_acc[:, year_start_month_idx:year_stop_month_idx][
                            self.bin_temp[:, year_start_month_idx:year_stop_month_idx]
                            <= self.modelprms['tsnow_threshold']
                        ]
                    ) = bin_precsnow[:, year_start_month_idx:year_stop_month_idx][
                        self.bin_temp[:, year_start_month_idx:year_stop_month_idx] <= self.modelprms['tsnow_threshold']
>>>>>>> fd6a26c0
                    ]
                ) = bin_precsnow[:, t_start:t_stop][
                    self.bin_temp[:, t_start:t_stop]
                    <= self.modelprms['tsnow_threshold']
                ]
            elif pygem_prms['mb']['option_accumulation'] == 2:
                # if temperature between min/max, then mix of snow/rain using linear relationship between min/max
                self.bin_prec[:, t_start:t_stop] = (
                    0.5
                    + (
                        self.bin_temp[:, t_start:t_stop]
                        - self.modelprms['tsnow_threshold']
                    )
                    / 2
                ) * bin_precsnow[:, t_start:t_stop]
                self.bin_acc[:, t_start:t_stop] = (
                    bin_precsnow[:, t_start:t_stop] - self.bin_prec[:, t_start:t_stop]
                )
                # if temperature above maximum threshold, then all rain
                (
                    self.bin_prec[:, t_start:t_stop][
                        self.bin_temp[:, t_start:t_stop]
                        > self.modelprms['tsnow_threshold'] + 1
                    ]
                ) = bin_precsnow[:, t_start:t_stop][
                    self.bin_temp[:, t_start:t_stop]
                    > self.modelprms['tsnow_threshold'] + 1
                ]
                (
                    self.bin_acc[:, t_start:t_stop][
                        self.bin_temp[:, t_start:t_stop]
                        > self.modelprms['tsnow_threshold'] + 1
                    ]
                ) = 0
                # if temperature below minimum threshold, then all snow
                (
                    self.bin_acc[:, t_start:t_stop][
                        self.bin_temp[:, t_start:t_stop]
                        <= self.modelprms['tsnow_threshold'] - 1
                    ]
                ) = bin_precsnow[:, t_start:t_stop][
                    self.bin_temp[:, t_start:t_stop]
                    <= self.modelprms['tsnow_threshold'] - 1
                ]
                (
                    self.bin_prec[:, t_start:t_stop][
                        self.bin_temp[:, t_start:t_stop]
                        <= self.modelprms['tsnow_threshold'] - 1
                    ]
                ) = 0

            # ENTER TIME STEP LOOP (loop is required since surface type changes)
            for step in range(t_start, t_stop):
                # ACCUMULATION, MELT, REFREEZE, AND CLIMATIC MASS BALANCE
                # Snowpack [m w.e.] = snow remaining + new snow
                if step == 0:
                    self.bin_snowpack[:, step] = self.bin_acc[:, step]
                else:
                    self.bin_snowpack[:, step] = (
                        self.snowpack_remaining[:, step - 1] + self.bin_acc[:, step]
                    )

                # MELT [m w.e.]
                # energy available for melt [degC day]
                if pygem_prms['mb']['option_ablation'] == 1:
                    # option 1: energy based on temperature
                    melt_energy_available = (
                        self.bin_temp[:, step] * self.days_in_step[step]
                    )
                    # assert 1==0, 'here is where we need to change to days per step'
                    melt_energy_available[melt_energy_available < 0] = 0

<<<<<<< HEAD
                elif pygem_prms['mb']['option_ablation'] == 2:
                    assert pygem_prms['time']['timestep'] != 'daily', (
                        'Option 2 for ablation should not be used with daily data'
                    )

                    # option 2: monthly temperature superimposed with daily temperature variability
                    # daily temperature variation in each bin for the monthly timestep
                    #    Seed randomness for repeatability, but base it on step to ensure the daily variability is not
                    #    the same for every single time step
                    np.random.seed(step)

                    bin_tempstd_daily = np.repeat(
                        np.random.normal(
                            loc=0,
                            scale=self.glacier_gcm_tempstd[step],
                            size=self.days_in_step[step],
                        ).reshape(1, self.days_in_step[step]),
                        heights.shape[0],
                        axis=0,
                    )
                    # daily temperature in each bin for the given timestep
                    bin_temp_daily = (
                        self.bin_temp[:, step][:, np.newaxis] + bin_tempstd_daily
                    )
                    # remove negative values
                    bin_temp_daily[bin_temp_daily < 0] = 0
                    # Energy available for melt [degC day] = sum of daily energy available
                    melt_energy_available = bin_temp_daily.sum(axis=1)
                # SNOW MELT [m w.e.]
                self.bin_meltsnow[:, step] = (
                    self.surfacetype_ddf_dict[2] * melt_energy_available
                )
                # snow melt cannot exceed the snow depth
                self.bin_meltsnow[
                    self.bin_meltsnow[:, step] > self.bin_snowpack[:, step], step
                ] = self.bin_snowpack[
                    self.bin_meltsnow[:, step] > self.bin_snowpack[:, step], step
                ]
                # GLACIER MELT (ice and firn) [m w.e.]
                # energy remaining after snow melt [degC day]
                melt_energy_available = (
                    melt_energy_available
                    - self.bin_meltsnow[:, step] / self.surfacetype_ddf_dict[2]
                )
                # remove low values of energy available caused by rounding errors in the step above
                melt_energy_available[
                    abs(melt_energy_available) < pygem_prms['constants']['tolerance']
                ] = 0
                # DDF based on surface type [m w.e. degC-1 day-1]
                for surfacetype_idx in self.surfacetype_ddf_dict:
                    self.surfacetype_ddf[self.surfacetype == surfacetype_idx] = (
                        self.surfacetype_ddf_dict[surfacetype_idx]
                    )
                    # Debris enhancement factors in ablation area (debris in accumulation area would submerge)
                    if surfacetype_idx == 1 and pygem_prms['mb']['include_debris']:
                        self.surfacetype_ddf[self.surfacetype == 1] = (
                            self.surfacetype_ddf[self.surfacetype == 1]
                            * self.debris_ed[self.surfacetype == 1]
                        )
                self.bin_meltglac[glac_idx_t0, step] = (
                    self.surfacetype_ddf[glac_idx_t0]
                    * melt_energy_available[glac_idx_t0]
                )
                # TOTAL MELT (snow + glacier)
                #  off-glacier need to include melt of refreeze because there are no glacier dynamics,
                #  but on-glacier do not need to account for this (simply assume refreeze has same surface type)
                self.bin_melt[:, step] = (
                    self.bin_meltglac[:, step] + self.bin_meltsnow[:, step]
                )

                # REFREEZING
                if pygem_prms['mb']['option_refreezing'] == 'HH2015':
                    if step > 0:
                        self.tl_rf[:, :, step] = self.tl_rf[:, :, step - 1]
                        self.te_rf[:, :, step] = self.te_rf[:, :, step - 1]

                    # Refreeze based on heat conduction approach (Huss and Hock 2015)
                    # refreeze time step (s)
                    rf_dt = (
                        3600
                        * 24
                        * self.days_in_step[step]
                        / pygem_prms['mb']['HH2015_rf_opts']['rf_dsc']
                    )

                    if (
                        pygem_prms['mb']['HH2015_rf_opts']['option_rf_limit_meltsnow']
                        == 1
                    ):
                        bin_meltlimit = self.bin_meltsnow.copy()
                    else:
                        bin_meltlimit = self.bin_melt.copy()

                    # Debug lowest bin
                    if self.debug_refreeze:
                        gidx_debug = np.where(heights == heights[glac_idx_t0].min())[0]

                    # Loop through each elevation bin of glacier
                    assert pygem_prms['time']['timestep'] != 'daily', (
                        'must remove the 12 thats hard-coded here - did not do this for HH2015 given the issue'
                    )

                    for nbin, gidx in enumerate(glac_idx_t0):
                        # COMPUTE HEAT CONDUCTION - BUILD COLD RESERVOIR
                        # If no melt, then build up cold reservoir (compute heat conduction)
                        if (
                            self.bin_melt[gidx, step]
                            < pygem_prms['mb']['HH2015_rf_opts']['rf_meltcrit']
                        ):
                            if self.debug_refreeze and gidx == gidx_debug and step < 12:
                                print(
                                    '\nMonth '
                                    + str(self.dates_table.loc[step, 'month']),
                                    'Computing heat conduction',
                                )

                            # Set refreeze equal to 0
                            self.refr[gidx] = 0
                            # Loop through multiple iterations to converge on a solution
                            #  -> this will loop through 0, 1, 2
                            for h in np.arange(
                                0, pygem_prms['mb']['HH2015_rf_opts']['rf_dsc']
                            ):
                                # Compute heat conduction in layers (loop through rows)
                                #  go from 1 to rf_layers-1 to avoid indexing errors with "j-1" and "j+1"
                                #  "j+1" is set to zero, which is fine for temperate glaciers but inaccurate for
                                #  cold/polythermal glaciers
                                for j in np.arange(
                                    1,
                                    pygem_prms['mb']['HH2015_rf_opts']['rf_layers'] - 1,
                                ):
                                    # Assume temperature of first layer equals air temperature
                                    #  assumption probably wrong, but might still work at annual average
                                    # Since next line uses tl_rf for all calculations, set tl_rf[0] to present mean
                                    #  monthly air temperature to ensure the present calculations are done with the
                                    #  present time step's air temperature
                                    self.tl_rf[0, gidx, step] = self.bin_temp[
                                        gidx, step
                                    ]
                                    # Temperature for each layer
                                    self.te_rf[j, gidx, step] = self.tl_rf[
                                        j, gidx, step
                                    ] + rf_dt * self.rf_layers_k[j] / self.rf_layers_ch[
                                        j
                                    ] / pygem_prms['mb']['HH2015_rf_opts'][
                                        'rf_dz'
                                    ] ** 2 * 0.5 * (
                                        (
                                            self.tl_rf[j - 1, gidx, step]
                                            - self.tl_rf[j, gidx, step]
                                        )
                                        - (
                                            self.tl_rf[j, gidx, step]
                                            - self.tl_rf[j + 1, gidx, step]
                                        )
=======
                    # ACCUMULATION, MELT, REFREEZE, AND CLIMATIC MASS BALANCE
                    # Snowpack [m w.e.] = snow remaining + new snow
                    if step == 0:
                        self.bin_snowpack[:, step] = self.bin_acc[:, step]
                    else:
                        self.bin_snowpack[:, step] = self.snowpack_remaining[:, step - 1] + self.bin_acc[:, step]

                    # MELT [m w.e.]
                    # energy available for melt [degC day]
                    if pygem_prms['mb']['option_ablation'] == 1:
                        # option 1: energy based on monthly temperature
                        melt_energy_available = self.bin_temp[:, step] * self.dayspermonth[step]
                        melt_energy_available[melt_energy_available < 0] = 0
                    elif pygem_prms['mb']['option_ablation'] == 2:
                        # Seed randomness for repeatability, but base it on step to ensure the daily variability is not
                        #  the same for every single time step
                        np.random.seed(step)
                        # option 2: monthly temperature superimposed with daily temperature variability
                        # daily temperature variation in each bin for the monthly timestep
                        bin_tempstd_daily = np.repeat(
                            np.random.normal(
                                loc=0,
                                scale=self.glacier_gcm_tempstd[step],
                                size=self.dayspermonth[step],
                            ).reshape(1, self.dayspermonth[step]),
                            heights.shape[0],
                            axis=0,
                        )
                        # daily temperature in each bin for the monthly timestep
                        bin_temp_daily = self.bin_temp[:, step][:, np.newaxis] + bin_tempstd_daily
                        # remove negative values
                        bin_temp_daily[bin_temp_daily < 0] = 0
                        # Energy available for melt [degC day] = sum of daily energy available
                        melt_energy_available = bin_temp_daily.sum(axis=1)
                    # SNOW MELT [m w.e.]
                    self.bin_meltsnow[:, step] = self.surfacetype_ddf_dict[2] * melt_energy_available
                    # snow melt cannot exceed the snow depth
                    self.bin_meltsnow[self.bin_meltsnow[:, step] > self.bin_snowpack[:, step], step] = (
                        self.bin_snowpack[self.bin_meltsnow[:, step] > self.bin_snowpack[:, step], step]
                    )
                    # GLACIER MELT (ice and firn) [m w.e.]
                    # energy remaining after snow melt [degC day]
                    melt_energy_available = (
                        melt_energy_available - self.bin_meltsnow[:, step] / self.surfacetype_ddf_dict[2]
                    )
                    # remove low values of energy available caused by rounding errors in the step above
                    melt_energy_available[abs(melt_energy_available) < pygem_prms['constants']['tolerance']] = 0
                    # DDF based on surface type [m w.e. degC-1 day-1]
                    for surfacetype_idx in self.surfacetype_ddf_dict:
                        self.surfacetype_ddf[self.surfacetype == surfacetype_idx] = self.surfacetype_ddf_dict[
                            surfacetype_idx
                        ]
                        # Debris enhancement factors in ablation area (debris in accumulation area would submerge)
                        if surfacetype_idx == 1 and pygem_prms['mb']['include_debris']:
                            self.surfacetype_ddf[self.surfacetype == 1] = (
                                self.surfacetype_ddf[self.surfacetype == 1] * self.debris_ed[self.surfacetype == 1]
                            )
                    self.bin_meltglac[glac_idx_t0, step] = (
                        self.surfacetype_ddf[glac_idx_t0] * melt_energy_available[glac_idx_t0]
                    )
                    # TOTAL MELT (snow + glacier)
                    #  off-glacier need to include melt of refreeze because there are no glacier dynamics,
                    #  but on-glacier do not need to account for this (simply assume refreeze has same surface type)
                    self.bin_melt[:, step] = self.bin_meltglac[:, step] + self.bin_meltsnow[:, step]

                    # REFREEZING
                    if pygem_prms['mb']['option_refreezing'] == 'HH2015':
                        if step > 0:
                            self.tl_rf[:, :, step] = self.tl_rf[:, :, step - 1]
                            self.te_rf[:, :, step] = self.te_rf[:, :, step - 1]

                        # Refreeze based on heat conduction approach (Huss and Hock 2015)
                        # refreeze time step (s)
                        rf_dt = 3600 * 24 * self.dayspermonth[step] / pygem_prms['mb']['HH2015_rf_opts']['rf_dsc']

                        if pygem_prms['mb']['HH2015_rf_opts']['option_rf_limit_meltsnow'] == 1:
                            bin_meltlimit = self.bin_meltsnow.copy()
                        else:
                            bin_meltlimit = self.bin_melt.copy()

                        # Debug lowest bin
                        if self.debug_refreeze:
                            gidx_debug = np.where(heights == heights[glac_idx_t0].min())[0]

                        # Loop through each elevation bin of glacier
                        for nbin, gidx in enumerate(glac_idx_t0):
                            # COMPUTE HEAT CONDUCTION - BUILD COLD RESERVOIR
                            # If no melt, then build up cold reservoir (compute heat conduction)
                            if self.bin_melt[gidx, step] < pygem_prms['mb']['HH2015_rf_opts']['rf_meltcrit']:
                                if self.debug_refreeze and gidx == gidx_debug and step < 12:
                                    print(
                                        '\nMonth ' + str(self.dates_table.loc[step, 'month']),
                                        'Computing heat conduction',
>>>>>>> fd6a26c0
                                    )
                                    # Update previous time step
                                    self.tl_rf[:, gidx, step] = self.te_rf[
                                        :, gidx, step
                                    ]

<<<<<<< HEAD
                            if self.debug_refreeze and gidx == gidx_debug and step < 12:
                                print(
                                    'tl_rf:',
                                    [
                                        '{:.2f}'.format(x)
                                        for x in self.tl_rf[:, gidx, step]
                                    ],
                                )

                        # COMPUTE REFREEZING - TAP INTO "COLD RESERVOIR" or potential refreezing
                        else:
                            if self.debug_refreeze and gidx == gidx_debug and step < 12:
                                print(
                                    '\nMonth '
                                    + str(self.dates_table.loc[step, 'month']),
                                    'Computing refreeze',
                                )

                            # Refreezing over firn surface
                            if (self.surfacetype[gidx] == 2) or (
                                self.surfacetype[gidx] == 3
                            ):
                                nlayers = (
                                    pygem_prms['mb']['HH2015_rf_opts']['rf_layers'] - 1
                                )
                            # Refreezing over ice surface
                            else:
                                # Approximate number of layers of snow on top of ice
                                smax = np.round(
                                    (
                                        self.bin_snowpack[gidx, step]
                                        / (self.rf_layers_dens[0] / 1000)
                                        + pygem_prms['mb']['HH2015_rf_opts']['pp']
                                    )
                                    / pygem_prms['mb']['HH2015_rf_opts']['rf_dz'],
                                    0,
                                )
                                # if there is very little snow on the ground (SWE > 0.06 m for pp=0.3),
                                #  then still set smax (layers) to 1
                                if self.bin_snowpack[gidx, step] > 0 and smax == 0:
                                    smax = 1
                                # if no snow on the ground, then set to rf_cold to NoData value
                                if smax == 0:
                                    self.rf_cold[gidx] = 0
                                # if smax greater than the number of layers, set to max number of layers minus 1
                                if (
                                    smax
                                    > pygem_prms['mb']['HH2015_rf_opts']['rf_layers']
                                    - 1
                                ):
                                    smax = (
                                        pygem_prms['mb']['HH2015_rf_opts']['rf_layers']
                                        - 1
                                    )
                                nlayers = int(smax)
                            # Compute potential refreeze, "cold reservoir", from temperature in each layer
                            # only calculate potential refreezing first time it starts melting each year
                            if (
                                self.rf_cold[gidx] == 0
                                and self.tl_rf[:, gidx, step].min() < 0
                            ):
                                if (
                                    self.debug_refreeze
                                    and gidx == gidx_debug
                                    and step < 12
                                ):
                                    print(
                                        'calculating potential refreeze from '
                                        + str(nlayers)
                                        + ' layers'
                                    )

                                for j in np.arange(0, nlayers):
                                    j += 1
                                    # units: (degC) * (J K-1 m-3) * (m) * (kg J-1) * (m3 kg-1)
                                    rf_cold_layer = (
                                        self.tl_rf[j, gidx, step]
                                        * self.rf_layers_ch[j]
                                        * pygem_prms['mb']['HH2015_rf_opts']['rf_dz']
                                        / pygem_prms['constants']['Lh_rf']
                                        / pygem_prms['constants']['density_water']
                                    )
                                    self.rf_cold[gidx] -= rf_cold_layer

                                    if (
                                        self.debug_refreeze
                                        and gidx == gidx_debug
                                        and step < 12
                                    ):
                                        print(
                                            'j:',
                                            j,
                                            'tl_rf @ j:',
                                            np.round(self.tl_rf[j, gidx, step], 2),
                                            'ch @ j:',
                                            np.round(self.rf_layers_ch[j], 2),
                                            'rf_cold_layer @ j:',
                                            np.round(rf_cold_layer, 2),
                                            'rf_cold @ j:',
                                            np.round(self.rf_cold[gidx], 2),
                                        )

                                if (
                                    self.debug_refreeze
                                    and gidx == gidx_debug
                                    and step < 12
                                ):
                                    print('rf_cold:', np.round(self.rf_cold[gidx], 2))

                            # Compute refreezing
                            # If melt and liquid prec < potential refreeze, then refreeze all melt and liquid prec
                            if (
                                bin_meltlimit[gidx, step] + self.bin_prec[gidx, step]
                            ) < self.rf_cold[gidx]:
                                self.refr[gidx] = (
                                    bin_meltlimit[gidx, step]
                                    + self.bin_prec[gidx, step]
                                )
                            # otherwise, refreeze equals the potential refreeze
                            elif self.rf_cold[gidx] > 0:
                                self.refr[gidx] = self.rf_cold[gidx]
                            else:
                                self.refr[gidx] = 0

                            # Track the remaining potential refreeze
                            self.rf_cold[gidx] -= (
                                bin_meltlimit[gidx, step] + self.bin_prec[gidx, step]
                            )
                            # if potential refreeze consumed, set to 0 and set temperature to 0 (temperate firn)
                            if self.rf_cold[gidx] < 0:
                                self.rf_cold[gidx] = 0
                                self.tl_rf[:, gidx, step] = 0

                        # Record refreeze
                        self.bin_refreeze[gidx, step] = self.refr[gidx]
=======
                                # Set refreeze equal to 0
                                self.refr[gidx] = 0
                                # Loop through multiple iterations to converge on a solution
                                #  -> this will loop through 0, 1, 2
                                for h in np.arange(0, pygem_prms['mb']['HH2015_rf_opts']['rf_dsc']):
                                    # Compute heat conduction in layers (loop through rows)
                                    #  go from 1 to rf_layers-1 to avoid indexing errors with "j-1" and "j+1"
                                    #  "j+1" is set to zero, which is fine for temperate glaciers but inaccurate for
                                    #  cold/polythermal glaciers
                                    for j in np.arange(
                                        1,
                                        pygem_prms['mb']['HH2015_rf_opts']['rf_layers'] - 1,
                                    ):
                                        # Assume temperature of first layer equals air temperature
                                        #  assumption probably wrong, but might still work at annual average
                                        # Since next line uses tl_rf for all calculations, set tl_rf[0] to present mean
                                        #  monthly air temperature to ensure the present calculations are done with the
                                        #  present time step's air temperature
                                        self.tl_rf[0, gidx, step] = self.bin_temp[gidx, step]
                                        # Temperature for each layer
                                        self.te_rf[j, gidx, step] = self.tl_rf[
                                            j, gidx, step
                                        ] + rf_dt * self.rf_layers_k[j] / self.rf_layers_ch[j] / pygem_prms['mb'][
                                            'HH2015_rf_opts'
                                        ]['rf_dz'] ** 2 * 0.5 * (
                                            (self.tl_rf[j - 1, gidx, step] - self.tl_rf[j, gidx, step])
                                            - (self.tl_rf[j, gidx, step] - self.tl_rf[j + 1, gidx, step])
                                        )
                                        # Update previous time step
                                        self.tl_rf[:, gidx, step] = self.te_rf[:, gidx, step]

                                if self.debug_refreeze and gidx == gidx_debug and step < 12:
                                    print(
                                        'tl_rf:',
                                        ['{:.2f}'.format(x) for x in self.tl_rf[:, gidx, step]],
                                    )

                            # COMPUTE REFREEZING - TAP INTO "COLD RESERVOIR" or potential refreezing
                            else:
                                if self.debug_refreeze and gidx == gidx_debug and step < 12:
                                    print(
                                        '\nMonth ' + str(self.dates_table.loc[step, 'month']),
                                        'Computing refreeze',
                                    )

                                # Refreezing over firn surface
                                if (self.surfacetype[gidx] == 2) or (self.surfacetype[gidx] == 3):
                                    nlayers = pygem_prms['mb']['HH2015_rf_opts']['rf_layers'] - 1
                                # Refreezing over ice surface
                                else:
                                    # Approximate number of layers of snow on top of ice
                                    smax = np.round(
                                        (
                                            self.bin_snowpack[gidx, step] / (self.rf_layers_dens[0] / 1000)
                                            + pygem_prms['mb']['HH2015_rf_opts']['pp']
                                        )
                                        / pygem_prms['mb']['HH2015_rf_opts']['rf_dz'],
                                        0,
                                    )
                                    # if there is very little snow on the ground (SWE > 0.06 m for pp=0.3),
                                    #  then still set smax (layers) to 1
                                    if self.bin_snowpack[gidx, step] > 0 and smax == 0:
                                        smax = 1
                                    # if no snow on the ground, then set to rf_cold to NoData value
                                    if smax == 0:
                                        self.rf_cold[gidx] = 0
                                    # if smax greater than the number of layers, set to max number of layers minus 1
                                    if smax > pygem_prms['mb']['HH2015_rf_opts']['rf_layers'] - 1:
                                        smax = pygem_prms['mb']['HH2015_rf_opts']['rf_layers'] - 1
                                    nlayers = int(smax)
                                # Compute potential refreeze, "cold reservoir", from temperature in each layer
                                # only calculate potential refreezing first time it starts melting each year
                                if self.rf_cold[gidx] == 0 and self.tl_rf[:, gidx, step].min() < 0:
                                    if self.debug_refreeze and gidx == gidx_debug and step < 12:
                                        print('calculating potential refreeze from ' + str(nlayers) + ' layers')

                                    for j in np.arange(0, nlayers):
                                        j += 1
                                        # units: (degC) * (J K-1 m-3) * (m) * (kg J-1) * (m3 kg-1)
                                        rf_cold_layer = (
                                            self.tl_rf[j, gidx, step]
                                            * self.rf_layers_ch[j]
                                            * pygem_prms['mb']['HH2015_rf_opts']['rf_dz']
                                            / pygem_prms['constants']['Lh_rf']
                                            / pygem_prms['constants']['density_water']
                                        )
                                        self.rf_cold[gidx] -= rf_cold_layer

                                        if self.debug_refreeze and gidx == gidx_debug and step < 12:
                                            print(
                                                'j:',
                                                j,
                                                'tl_rf @ j:',
                                                np.round(self.tl_rf[j, gidx, step], 2),
                                                'ch @ j:',
                                                np.round(self.rf_layers_ch[j], 2),
                                                'rf_cold_layer @ j:',
                                                np.round(rf_cold_layer, 2),
                                                'rf_cold @ j:',
                                                np.round(self.rf_cold[gidx], 2),
                                            )

                                    if self.debug_refreeze and gidx == gidx_debug and step < 12:
                                        print('rf_cold:', np.round(self.rf_cold[gidx], 2))

                                # Compute refreezing
                                # If melt and liquid prec < potential refreeze, then refreeze all melt and liquid prec
                                if (bin_meltlimit[gidx, step] + self.bin_prec[gidx, step]) < self.rf_cold[gidx]:
                                    self.refr[gidx] = bin_meltlimit[gidx, step] + self.bin_prec[gidx, step]
                                # otherwise, refreeze equals the potential refreeze
                                elif self.rf_cold[gidx] > 0:
                                    self.refr[gidx] = self.rf_cold[gidx]
                                else:
                                    self.refr[gidx] = 0

                                # Track the remaining potential refreeze
                                self.rf_cold[gidx] -= bin_meltlimit[gidx, step] + self.bin_prec[gidx, step]
                                # if potential refreeze consumed, set to 0 and set temperature to 0 (temperate firn)
                                if self.rf_cold[gidx] < 0:
                                    self.rf_cold[gidx] = 0
                                    self.tl_rf[:, gidx, step] = 0

                            # Record refreeze
                            self.bin_refreeze[gidx, step] = self.refr[gidx]

                            if self.debug_refreeze and step < 12 and gidx == gidx_debug:
                                print(
                                    'Month ' + str(self.dates_table.loc[step, 'month']),
                                    'Rf_cold remaining:',
                                    np.round(self.rf_cold[gidx], 2),
                                    'Snow depth:',
                                    np.round(self.bin_snowpack[glac_idx_t0[nbin], step], 2),
                                    'Snow melt:',
                                    np.round(self.bin_meltsnow[glac_idx_t0[nbin], step], 2),
                                    'Rain:',
                                    np.round(self.bin_prec[glac_idx_t0[nbin], step], 2),
                                    'Rfrz:',
                                    np.round(self.bin_refreeze[gidx, step], 2),
                                )

                    elif pygem_prms['mb']['option_refreezing'] == 'Woodward':
                        # Refreeze based on annual air temperature (Woodward etal. 1997)
                        #  R(m) = (-0.69 * Tair + 0.0096) * 1 m / 100 cm
                        # calculate annually and place potential refreeze in user defined month
                        if step % 12 == 0:
                            bin_temp_annual = annualweightedmean_array(
                                self.bin_temp[:, year_start_month_idx:year_stop_month_idx],
                                self.dates_table.iloc[year_start_month_idx:year_stop_month_idx, :],
                            )
                            bin_refreezepotential_annual = (-0.69 * bin_temp_annual + 0.0096) / 100
                            # Remove negative refreezing values
                            bin_refreezepotential_annual[bin_refreezepotential_annual < 0] = 0
                            self.bin_refreezepotential[:, step] = bin_refreezepotential_annual
                            # Reset refreeze potential every year
                            if self.bin_refreezepotential[:, step].max() > 0:
                                refreeze_potential = self.bin_refreezepotential[:, step]
>>>>>>> fd6a26c0

                        if self.debug_refreeze and step < 12 and gidx == gidx_debug:
                            print(
<<<<<<< HEAD
                                'Month ' + str(self.dates_table.loc[step, 'month']),
                                'Rf_cold remaining:',
                                np.round(self.rf_cold[gidx], 2),
=======
                                'Year ' + str(year) + ' Month ' + str(self.dates_table.loc[step, 'month']),
                                'Refreeze potential:',
                                np.round(refreeze_potential[glac_idx_t0[0]], 3),
>>>>>>> fd6a26c0
                                'Snow depth:',
                                np.round(self.bin_snowpack[glac_idx_t0[nbin], step], 2),
                                'Snow melt:',
                                np.round(self.bin_meltsnow[glac_idx_t0[nbin], step], 2),
                                'Rain:',
                                np.round(self.bin_prec[glac_idx_t0[nbin], step], 2),
                                'Rfrz:',
                                np.round(self.bin_refreeze[gidx, step], 2),
                            )

<<<<<<< HEAD
                elif pygem_prms['mb']['option_refreezing'] == 'Woodward':
                    # Refreeze based on annual air temperature (Woodward etal. 1997)
                    #  R(m) = (-0.69 * Tair + 0.0096) * 1 m / 100 cm
                    # calculate annually and place potential refreeze in user defined month
                    if step == t_start:
                        bin_temp_annual = annualweightedmean_array(
                            self.bin_temp[:, t_start:t_stop],
                            self.dates_table.iloc[t_start:t_stop, :],
                        )
                        bin_refreezepotential_annual = (
                            -0.69 * bin_temp_annual + 0.0096
                        ) / 100
                        # Remove negative refreezing values
                        bin_refreezepotential_annual[
                            bin_refreezepotential_annual < 0
                        ] = 0
                        self.bin_refreezepotential[:, step] = (
                            bin_refreezepotential_annual
                        )
                        # Reset refreeze potential every year
                        if self.bin_refreezepotential[:, step].max() > 0:
                            refreeze_potential = self.bin_refreezepotential[:, step]

                    if self.debug_refreeze:
                        print(
                            self.dates_table.loc[step, 'date'],
                            'Refreeze potential:',
                            np.round(refreeze_potential[glac_idx_t0[50]], 3),
                            'Snow depth:',
                            np.round(self.bin_snowpack[glac_idx_t0[50], step], 2),
                            'Snow melt:',
                            np.round(self.bin_meltsnow[glac_idx_t0[50], step], 2),
                            'Rain:',
                            np.round(self.bin_prec[glac_idx_t0[50], step], 2),
                        )

                    # Refreeze [m w.e.]
                    #  refreeze cannot exceed rain and melt (snow & glacier melt)
                    self.bin_refreeze[:, step] = (
                        self.bin_meltsnow[:, step] + self.bin_prec[:, step]
                    )
                    # refreeze cannot exceed snow depth
                    self.bin_refreeze[
                        self.bin_refreeze[:, step] > self.bin_snowpack[:, step], step
                    ] = self.bin_snowpack[
                        self.bin_refreeze[:, step] > self.bin_snowpack[:, step], step
                    ]
                    # refreeze cannot exceed refreeze potential
                    self.bin_refreeze[
                        self.bin_refreeze[:, step] > refreeze_potential, step
                    ] = refreeze_potential[
                        self.bin_refreeze[:, step] > refreeze_potential
                    ]
                    self.bin_refreeze[
                        abs(self.bin_refreeze[:, step])
                        < pygem_prms['constants']['tolerance'],
=======
                        # Refreeze [m w.e.]
                        #  refreeze cannot exceed rain and melt (snow & glacier melt)
                        self.bin_refreeze[:, step] = self.bin_meltsnow[:, step] + self.bin_prec[:, step]
                        # refreeze cannot exceed snow depth
                        self.bin_refreeze[
                            self.bin_refreeze[:, step] > self.bin_snowpack[:, step],
                            step,
                        ] = self.bin_snowpack[
                            self.bin_refreeze[:, step] > self.bin_snowpack[:, step],
                            step,
                        ]
                        # refreeze cannot exceed refreeze potential
                        self.bin_refreeze[self.bin_refreeze[:, step] > refreeze_potential, step] = refreeze_potential[
                            self.bin_refreeze[:, step] > refreeze_potential
                        ]
                        self.bin_refreeze[
                            abs(self.bin_refreeze[:, step]) < pygem_prms['constants']['tolerance'],
                            step,
                        ] = 0
                        # update refreeze potential
                        refreeze_potential -= self.bin_refreeze[:, step]
                        refreeze_potential[abs(refreeze_potential) < pygem_prms['constants']['tolerance']] = 0

                    # SNOWPACK REMAINING [m w.e.]
                    self.snowpack_remaining[:, step] = self.bin_snowpack[:, step] - self.bin_meltsnow[:, step]
                    self.snowpack_remaining[
                        abs(self.snowpack_remaining[:, step]) < pygem_prms['constants']['tolerance'],
>>>>>>> fd6a26c0
                        step,
                    ] = 0
                    # update refreeze potential
                    refreeze_potential -= self.bin_refreeze[:, step]
                    refreeze_potential[
                        abs(refreeze_potential) < pygem_prms['constants']['tolerance']
                    ] = 0

<<<<<<< HEAD
                # SNOWPACK REMAINING [m w.e.]
                self.snowpack_remaining[:, step] = (
                    self.bin_snowpack[:, step] - self.bin_meltsnow[:, step]
                )
                self.snowpack_remaining[
                    abs(self.snowpack_remaining[:, step])
                    < pygem_prms['constants']['tolerance'],
                    step,
                ] = 0

                # Record values
                self.glac_bin_melt[glac_idx_t0, step] = self.bin_melt[glac_idx_t0, step]
                self.glac_bin_refreeze[glac_idx_t0, step] = self.bin_refreeze[
                    glac_idx_t0, step
                ]
                self.glac_bin_snowpack[glac_idx_t0, step] = self.bin_snowpack[
                    glac_idx_t0, step
                ]
                # CLIMATIC MASS BALANCE [m w.e.]
                self.glac_bin_massbalclim[glac_idx_t0, step] = (
                    self.bin_acc[glac_idx_t0, step]
                    + self.glac_bin_refreeze[glac_idx_t0, step]
                    - self.glac_bin_melt[glac_idx_t0, step]
                )

                # OFF-GLACIER ACCUMULATION, MELT, REFREEZE, AND SNOWPACK
                if option_areaconstant == False:
                    # precipitation, refreeze, and snowpack are the same both on- and off-glacier
                    self.offglac_bin_prec[offglac_idx, step] = self.bin_prec[
                        offglac_idx, step
                    ]
                    self.offglac_bin_refreeze[offglac_idx, step] = self.bin_refreeze[
                        offglac_idx, step
                    ]
                    self.offglac_bin_snowpack[offglac_idx, step] = self.bin_snowpack[
                        offglac_idx, step
                    ]
                    # Off-glacier melt includes both snow melt and melting of refreezing
                    #  (this is not an issue on-glacier because energy remaining melts underlying snow/ice)
                    # melt of refreezing (assumed to be snow)
                    self.offglac_meltrefreeze = (
                        self.surfacetype_ddf_dict[2] * melt_energy_available
                    )
                    # melt of refreezing cannot exceed refreezing
                    self.offglac_meltrefreeze[
                        self.offglac_meltrefreeze > self.bin_refreeze[:, step]
                    ] = self.bin_refreeze[:, step][
                        self.offglac_meltrefreeze > self.bin_refreeze[:, step]
                    ]
                    # off-glacier melt = snow melt + refreezing melt
                    self.offglac_bin_melt[offglac_idx, step] = (
                        self.bin_meltsnow[offglac_idx, step]
                        + self.offglac_meltrefreeze[offglac_idx]
                    )

            # ===== RETURN TO ANNUAL LOOP =====
            # SURFACE TYPE (-)
            # Annual climatic mass balance [m w.e.] used to determine the surface type
            self.glac_bin_massbalclim_annual[:, year_idx] = self.glac_bin_massbalclim[
                :, t_start:t_stop
            ].sum(1)
            # Update surface type for each bin
            self.surfacetype, firnline_idx = self._surfacetypebinsannual(
                self.surfacetype, self.glac_bin_massbalclim_annual, year_idx
            )
            # Record binned glacier area
            self.glac_bin_area_annual[:, year_idx] = glacier_area_t0
            # Store glacier-wide results
            self._convert_glacwide_results(
                year_idx,
                t_start,
                t_stop,
                glacier_area_t0,
                heights,
                fls=fls,
                fl_id=fl_id,
                option_areaconstant=option_areaconstant,
            )

        # Mass balance for each bin [m ice per second]
        seconds_in_year = self.days_in_step[t_start:t_stop].sum() * 24 * 3600
        mb = (
            self.glac_bin_massbalclim[:, t_start:t_stop].sum(1)
=======
                    # Record values
                    self.glac_bin_melt[glac_idx_t0, step] = self.bin_melt[glac_idx_t0, step]
                    self.glac_bin_refreeze[glac_idx_t0, step] = self.bin_refreeze[glac_idx_t0, step]
                    self.glac_bin_snowpack[glac_idx_t0, step] = self.bin_snowpack[glac_idx_t0, step]
                    # CLIMATIC MASS BALANCE [m w.e.]
                    self.glac_bin_massbalclim[glac_idx_t0, step] = (
                        self.bin_acc[glac_idx_t0, step]
                        + self.glac_bin_refreeze[glac_idx_t0, step]
                        - self.glac_bin_melt[glac_idx_t0, step]
                    )

                    # OFF-GLACIER ACCUMULATION, MELT, REFREEZE, AND SNOWPACK
                    if option_areaconstant == False:
                        # precipitation, refreeze, and snowpack are the same both on- and off-glacier
                        self.offglac_bin_prec[offglac_idx, step] = self.bin_prec[offglac_idx, step]
                        self.offglac_bin_refreeze[offglac_idx, step] = self.bin_refreeze[offglac_idx, step]
                        self.offglac_bin_snowpack[offglac_idx, step] = self.bin_snowpack[offglac_idx, step]
                        # Off-glacier melt includes both snow melt and melting of refreezing
                        #  (this is not an issue on-glacier because energy remaining melts underlying snow/ice)
                        # melt of refreezing (assumed to be snow)
                        self.offglac_meltrefreeze = self.surfacetype_ddf_dict[2] * melt_energy_available
                        # melt of refreezing cannot exceed refreezing
                        self.offglac_meltrefreeze[self.offglac_meltrefreeze > self.bin_refreeze[:, step]] = (
                            self.bin_refreeze[:, step][self.offglac_meltrefreeze > self.bin_refreeze[:, step]]
                        )
                        # off-glacier melt = snow melt + refreezing melt
                        self.offglac_bin_melt[offglac_idx, step] = (
                            self.bin_meltsnow[offglac_idx, step] + self.offglac_meltrefreeze[offglac_idx]
                        )

                # ===== RETURN TO ANNUAL LOOP =====
                # SURFACE TYPE (-)
                # Annual climatic mass balance [m w.e.] used to determine the surface type
                self.glac_bin_massbalclim_annual[:, year_idx] = self.glac_bin_massbalclim[
                    :, year_start_month_idx:year_stop_month_idx
                ].sum(1)
                # Update surface type for each bin
                self.surfacetype, firnline_idx = self._surfacetypebinsannual(
                    self.surfacetype, self.glac_bin_massbalclim_annual, year_idx
                )
                # Record binned glacier area
                self.glac_bin_area_annual[:, year_idx] = glacier_area_t0
                # Store glacier-wide results
                self._convert_glacwide_results(
                    year_idx,
                    year_start_month_idx,
                    year_stop_month_idx,
                    glacier_area_t0,
                    heights,
                    fls=fls,
                    fl_id=fl_id,
                    option_areaconstant=option_areaconstant,
                )

        # Mass balance for each bin [m ice per second]
        seconds_in_year = self.dayspermonth[year_start_month_idx:year_stop_month_idx].sum() * 24 * 3600
        mb = (
            self.glac_bin_massbalclim[:, year_start_month_idx:year_stop_month_idx].sum(1)
>>>>>>> fd6a26c0
            * pygem_prms['constants']['density_water']
            / pygem_prms['constants']['density_ice']
            / seconds_in_year
        )
        if self.inversion_filter:
            mb = np.minimum.accumulate(mb)
        # Fill in non-glaciated areas - needed for OGGM dynamics to remove small ice flux into next bin
        mb_filled = mb.copy()
        if len(glac_idx_t0) > 3:
            mb_max = np.max(mb[glac_idx_t0])
            mb_min = np.min(mb[glac_idx_t0])
            height_max = np.max(heights[glac_idx_t0])
            height_min = np.min(heights[glac_idx_t0])
            mb_grad = (mb_min - mb_max) / (height_max - height_min)
            mb_filled[(mb_filled == 0) & (heights < height_max)] = mb_min + mb_grad * (
                height_min - heights[(mb_filled == 0) & (heights < height_max)]
            )
        elif len(glac_idx_t0) >= 1 and len(glac_idx_t0) <= 3 and mb.max() <= 0:
            mb_min = np.min(mb[glac_idx_t0])
            height_max = np.max(heights[glac_idx_t0])
            mb_filled[(mb_filled == 0) & (heights < height_max)] = mb_min

        return mb_filled

    # %%
    def _convert_glacwide_results(
        self,
        year_idx,
        t_start,
        t_stop,
        glacier_area,
        heights,
        fls=None,
        fl_id=None,
        option_areaconstant=False,
        debug=False,
    ):
        """
        Convert raw runmassbalance function output to glacier-wide results for output package 2

        Parameters
        ----------
        year : int
            the year of the model run starting from zero
        glacier_area : np.array
            glacier area for each elevation bin (m2)
        heights : np.array
            surface elevation of each elevatio nin
        fls : object
            flowline object
        fl_id : int
            flowline id
        """
        # Glacier area
        glac_idx = glacier_area.nonzero()[0]
        glacier_area_steps = glacier_area[:, np.newaxis].repeat(
            t_stop - t_start, axis=1
        )

        # Check if need to adjust for complete removal of the glacier
        #  - needed for accurate runoff calcs and accurate mass balance components
        icethickness_t0 = getattr(fls[fl_id], 'thick', None)
        if icethickness_t0 is not None:
            # Mass loss cannot exceed glacier volume
            if glacier_area.sum() > 0:
                mb_max_loss = (
                    -1
                    * (glacier_area * icethickness_t0).sum()
                    / glacier_area.sum()
                    * pygem_prms['constants']['density_ice']
                    / pygem_prms['constants']['density_water']
                )
                # Check annual climatic mass balance (mwea)
                mb_mwea = (
<<<<<<< HEAD
                    glacier_area * self.glac_bin_massbalclim[:, t_start:t_stop].sum(1)
=======
                    glacier_area * self.glac_bin_massbalclim[:, year_start_month_idx:year_stop_month_idx].sum(1)
>>>>>>> fd6a26c0
                ).sum() / glacier_area.sum()
            else:
                mb_max_loss = 0
                mb_mwea = 0

        if len(glac_idx) > 0:
            # Quality control for thickness
            if hasattr(fls[fl_id], 'thick'):
                thickness = fls[fl_id].thick
                glacier_area[thickness == 0] = 0
                section = fls[fl_id].section
                section[thickness == 0] = 0
                # Glacier-wide area (m2)
                self.glac_wide_area_annual[year_idx] = glacier_area.sum()
                # Glacier-wide volume (m3)
                self.glac_wide_volume_annual[year_idx] = (section * fls[fl_id].dx_meter).sum()
            else:
                # Glacier-wide area (m2)
                self.glac_wide_area_annual[year_idx] = glacier_area.sum()
            # Glacier-wide temperature (degC)
<<<<<<< HEAD
            self.glac_wide_temp[t_start:t_stop] = (
                self.bin_temp[:, t_start:t_stop][glac_idx]
                * glacier_area_steps[glac_idx]
            ).sum(0) / glacier_area.sum()
            # Glacier-wide precipitation (m3)
            self.glac_wide_prec[t_start:t_stop] = (
                self.bin_prec[:, t_start:t_stop][glac_idx]
                * glacier_area_steps[glac_idx]
            ).sum(0)
            # Glacier-wide accumulation (m3 w.e.)
            self.glac_wide_acc[t_start:t_stop] = (
                self.bin_acc[:, t_start:t_stop][glac_idx] * glacier_area_steps[glac_idx]
            ).sum(0)
            # Glacier-wide refreeze (m3 w.e.)
            self.glac_wide_refreeze[t_start:t_stop] = (
                self.glac_bin_refreeze[:, t_start:t_stop][glac_idx]
                * glacier_area_steps[glac_idx]
            ).sum(0)
            # Glacier-wide melt (m3 w.e.)
            self.glac_wide_melt[t_start:t_stop] = (
                self.glac_bin_melt[:, t_start:t_stop][glac_idx]
                * glacier_area_steps[glac_idx]
            ).sum(0)
            # Glacier-wide total mass balance (m3 w.e.)
            self.glac_wide_massbaltotal[t_start:t_stop] = (
                self.glac_wide_acc[t_start:t_stop]
                + self.glac_wide_refreeze[t_start:t_stop]
                - self.glac_wide_melt[t_start:t_stop]
                - self.glac_wide_frontalablation[t_start:t_stop]
=======
            self.glac_wide_temp[year_start_month_idx:year_stop_month_idx] = (
                self.bin_temp[:, year_start_month_idx:year_stop_month_idx][glac_idx] * glacier_area_monthly[glac_idx]
            ).sum(0) / glacier_area.sum()
            # Glacier-wide precipitation (m3)
            self.glac_wide_prec[year_start_month_idx:year_stop_month_idx] = (
                self.bin_prec[:, year_start_month_idx:year_stop_month_idx][glac_idx] * glacier_area_monthly[glac_idx]
            ).sum(0)
            # Glacier-wide accumulation (m3 w.e.)
            self.glac_wide_acc[year_start_month_idx:year_stop_month_idx] = (
                self.bin_acc[:, year_start_month_idx:year_stop_month_idx][glac_idx] * glacier_area_monthly[glac_idx]
            ).sum(0)
            # Glacier-wide refreeze (m3 w.e.)
            self.glac_wide_refreeze[year_start_month_idx:year_stop_month_idx] = (
                self.glac_bin_refreeze[:, year_start_month_idx:year_stop_month_idx][glac_idx]
                * glacier_area_monthly[glac_idx]
            ).sum(0)
            # Glacier-wide melt (m3 w.e.)
            self.glac_wide_melt[year_start_month_idx:year_stop_month_idx] = (
                self.glac_bin_melt[:, year_start_month_idx:year_stop_month_idx][glac_idx]
                * glacier_area_monthly[glac_idx]
            ).sum(0)
            # Glacier-wide total mass balance (m3 w.e.)
            self.glac_wide_massbaltotal[year_start_month_idx:year_stop_month_idx] = (
                self.glac_wide_acc[year_start_month_idx:year_stop_month_idx]
                + self.glac_wide_refreeze[year_start_month_idx:year_stop_month_idx]
                - self.glac_wide_melt[year_start_month_idx:year_stop_month_idx]
                - self.glac_wide_frontalablation[year_start_month_idx:year_stop_month_idx]
>>>>>>> fd6a26c0
            )

            # If mass loss more negative than glacier mass, reduce melt so glacier completely melts (no excess)
            if icethickness_t0 is not None and mb_mwea < mb_max_loss:
<<<<<<< HEAD
                melt_yr_raw = self.glac_wide_melt[t_start:t_stop].sum()
=======
                melt_yr_raw = self.glac_wide_melt[year_start_month_idx:year_stop_month_idx].sum()
>>>>>>> fd6a26c0
                melt_yr_max = (
                    self.glac_wide_volume_annual[year_idx]
                    * pygem_prms['constants']['density_ice']
                    / pygem_prms['constants']['density_water']
<<<<<<< HEAD
                    + self.glac_wide_acc[t_start:t_stop].sum()
                    + self.glac_wide_refreeze[t_start:t_stop].sum()
                )
                melt_frac = melt_yr_max / melt_yr_raw
                # Update glacier-wide melt (m3 w.e.)
                self.glac_wide_melt[t_start:t_stop] = (
                    self.glac_wide_melt[t_start:t_stop] * melt_frac
=======
                    + self.glac_wide_acc[year_start_month_idx:year_stop_month_idx].sum()
                    + self.glac_wide_refreeze[year_start_month_idx:year_stop_month_idx].sum()
                )
                melt_frac = melt_yr_max / melt_yr_raw
                # Update glacier-wide melt (m3 w.e.)
                self.glac_wide_melt[year_start_month_idx:year_stop_month_idx] = (
                    self.glac_wide_melt[year_start_month_idx:year_stop_month_idx] * melt_frac
>>>>>>> fd6a26c0
                )

            # Glacier-wide runoff (m3)
            self.glac_wide_runoff[t_start:t_stop] = (
                self.glac_wide_prec[t_start:t_stop]
                + self.glac_wide_melt[t_start:t_stop]
                - self.glac_wide_refreeze[t_start:t_stop]
            )

            # Snow line altitude (m a.s.l.)
<<<<<<< HEAD
            heights_steps = heights[:, np.newaxis].repeat(t_stop - t_start, axis=1)
            snow_mask = np.zeros(heights_steps.shape)
            snow_mask[self.glac_bin_snowpack[:, t_start:t_stop] > 0] = 1
            heights_steps_wsnow = heights_steps * snow_mask
            heights_steps_wsnow[heights_steps_wsnow == 0] = np.nan
=======
            heights_monthly = heights[:, np.newaxis].repeat(12, axis=1)
            snow_mask = np.zeros(heights_monthly.shape)
            snow_mask[self.glac_bin_snowpack[:, year_start_month_idx:year_stop_month_idx] > 0] = 1
            heights_monthly_wsnow = heights_monthly * snow_mask
            heights_monthly_wsnow[heights_monthly_wsnow == 0] = np.nan
>>>>>>> fd6a26c0
            heights_change = np.zeros(heights.shape)
            heights_change[0:-1] = heights[0:-1] - heights[1:]
            try:
                snowline_idx = np.nanargmin(heights_steps_wsnow, axis=0)
                self.glac_wide_snowline[t_start:t_stop] = (
                    heights[snowline_idx] - heights_change[snowline_idx] / 2
                )
            except:
                snowline_idx = np.zeros((heights_steps_wsnow.shape[1])).astype(int)
                snowline_idx_nan = []
<<<<<<< HEAD
                for ncol in range(heights_steps_wsnow.shape[1]):
                    if ~np.isnan(heights_steps_wsnow[:, ncol]).all():
                        snowline_idx[ncol] = np.nanargmin(heights_steps_wsnow[:, ncol])
=======
                for ncol in range(heights_monthly_wsnow.shape[1]):
                    if ~np.isnan(heights_monthly_wsnow[:, ncol]).all():
                        snowline_idx[ncol] = np.nanargmin(heights_monthly_wsnow[:, ncol])
>>>>>>> fd6a26c0
                    else:
                        snowline_idx_nan.append(ncol)
                heights_manual = heights[snowline_idx] - heights_change[snowline_idx] / 2
                heights_manual[snowline_idx_nan] = np.nan
                # this line below causes a potential All-NaN slice encountered issue at some time steps
<<<<<<< HEAD
                self.glac_wide_snowline[t_start:t_stop] = heights_manual
=======
                self.glac_wide_snowline[year_start_month_idx:year_stop_month_idx] = heights_manual
>>>>>>> fd6a26c0

            # Equilibrium line altitude (m a.s.l.)
            ela_mask = np.zeros(heights.shape)
            ela_mask[self.glac_bin_massbalclim_annual[:, year_idx] > 0] = 1
            ela_onlypos = heights * ela_mask
            ela_onlypos[ela_onlypos == 0] = np.nan
            if np.isnan(ela_onlypos).all():
                self.glac_wide_ELA_annual[year_idx] = np.nan
            else:
                ela_idx = np.nanargmin(ela_onlypos)
                self.glac_wide_ELA_annual[year_idx] = heights[ela_idx] - heights_change[ela_idx] / 2

        # ===== Off-glacier ====
        offglac_idx = np.where(self.offglac_bin_area_annual[:, year_idx] > 0)[0]
        if option_areaconstant == False and len(offglac_idx) > 0:
<<<<<<< HEAD
            offglacier_area_steps = self.offglac_bin_area_annual[:, year_idx][
                :, np.newaxis
            ].repeat(t_stop - t_start, axis=1)
=======
            offglacier_area_monthly = self.offglac_bin_area_annual[:, year_idx][:, np.newaxis].repeat(12, axis=1)
>>>>>>> fd6a26c0

            # Off-glacier precipitation (m3)
            self.offglac_wide_prec[t_start:t_stop] = (
                self.bin_prec[:, t_start:t_stop][offglac_idx]
                * offglacier_area_steps[offglac_idx]
            ).sum(0)
            # Off-glacier melt (m3 w.e.)
<<<<<<< HEAD
            self.offglac_wide_melt[t_start:t_stop] = (
                self.offglac_bin_melt[:, t_start:t_stop][offglac_idx]
                * offglacier_area_steps[offglac_idx]
            ).sum(0)
            # Off-glacier refreeze (m3 w.e.)
            self.offglac_wide_refreeze[t_start:t_stop] = (
                self.offglac_bin_refreeze[:, t_start:t_stop][offglac_idx]
                * offglacier_area_steps[offglac_idx]
=======
            self.offglac_wide_melt[year_start_month_idx:year_stop_month_idx] = (
                self.offglac_bin_melt[:, year_start_month_idx:year_stop_month_idx][offglac_idx]
                * offglacier_area_monthly[offglac_idx]
            ).sum(0)
            # Off-glacier refreeze (m3 w.e.)
            self.offglac_wide_refreeze[year_start_month_idx:year_stop_month_idx] = (
                self.offglac_bin_refreeze[:, year_start_month_idx:year_stop_month_idx][offglac_idx]
                * offglacier_area_monthly[offglac_idx]
>>>>>>> fd6a26c0
            ).sum(0)
            # Off-glacier runoff (m3)
            self.offglac_wide_runoff[t_start:t_stop] = (
                self.offglac_wide_prec[t_start:t_stop]
                + self.offglac_wide_melt[t_start:t_stop]
                - self.offglac_wide_refreeze[t_start:t_stop]
            )
            # Off-glacier snowpack (m3 w.e.)
<<<<<<< HEAD
            self.offglac_wide_snowpack[t_start:t_stop] = (
                self.offglac_bin_snowpack[:, t_start:t_stop][offglac_idx]
                * offglacier_area_steps[offglac_idx]
=======
            self.offglac_wide_snowpack[year_start_month_idx:year_stop_month_idx] = (
                self.offglac_bin_snowpack[:, year_start_month_idx:year_stop_month_idx][offglac_idx]
                * offglacier_area_monthly[offglac_idx]
>>>>>>> fd6a26c0
            ).sum(0)

    def ensure_mass_conservation(self, diag, dates_table):
        """
        Ensure mass conservation that may result from using OGGM's glacier dynamics model. This will be resolved on an
        annual basis, and since the glacier dynamics are updated annually, the melt and runoff will be adjusted on a
        monthly-scale based on percent changes.

        OGGM's dynamic model limits mass loss based on the ice thickness and flux divergence. As a result, the actual
        volume change, glacier runoff, glacier melt, etc. may be less than that recorded by the mb_model. For PyGEM
        this is important because the glacier runoff and all parameters should be mass conserving.

        Note: other dynamical models (e.g., mass redistribution curves, volume-length-area scaling) are based on the
        total volume change and therefore do not impose limitations like this because they do not estimate the flux
        divergence. As a result, they may systematically overestimate mass loss compared to OGGM's dynamical model.
        """
        years = list(np.unique(dates_table['year']))

        # Compute annual volume change and melt values needed for adjustments
        vol_change_annual_mbmod = np.zeros(len(years))
        vol_change_annual_mbmod_melt = np.zeros(len(years))
        for nyear, year in enumerate(years):
            step_idxs = np.where(self.dates_table.year == int(year))
            t_start = step_idxs[0][0]
            t_stop = step_idxs[0][-1] + 1

            vol_change_annual_mbmod[nyear] = (
                self.glac_wide_massbaltotal[t_start:t_stop].sum()
                * pygem_prms['constants']['density_water']
                / pygem_prms['constants']['density_ice']
            )

            vol_change_annual_mbmod_melt[nyear] = (
                self.glac_wide_melt[t_start:t_stop].sum()
                * pygem_prms['constants']['density_water']
                / pygem_prms['constants']['density_ice']
            )

        # Compute difference between volume change
        vol_change_annual_diag = np.zeros(vol_change_annual_mbmod.shape)
        vol_change_annual_diag[0 : diag.volume_m3.values[1:].shape[0]] = (
            diag.volume_m3.values[1:] - diag.volume_m3.values[:-1]
        )
        vol_change_annual_dif = vol_change_annual_diag - vol_change_annual_mbmod

        # Reduce glacier melt by the difference
        vol_change_annual_melt_reduction = np.zeros(vol_change_annual_mbmod.shape)
        chg_idx = vol_change_annual_mbmod.nonzero()[0]
        chg_idx_posmbmod = vol_change_annual_mbmod_melt.nonzero()[0]
        chg_idx_melt = list(set(chg_idx).intersection(chg_idx_posmbmod))

        vol_change_annual_melt_reduction[chg_idx_melt] = (
            1 - vol_change_annual_dif[chg_idx_melt] / vol_change_annual_mbmod_melt[chg_idx_melt]
        )

<<<<<<< HEAD
        vol_change_annual_melt_reduction_monthly = np.zeros(dates_table.shape[0])
        for nyear, year in enumerate(years):
            step_idxs = np.where(self.dates_table.year == int(year))
            t_start = step_idxs[0][0]
            t_stop = step_idxs[0][-1] + 1

            vol_change_annual_melt_reduction_monthly[t_start:t_stop] = (
                vol_change_annual_melt_reduction[nyear]
            )
=======
        vol_change_annual_melt_reduction_monthly = np.repeat(vol_change_annual_melt_reduction, 12)
>>>>>>> fd6a26c0

        # Glacier-wide melt (m3 w.e.)
        self.glac_wide_melt = self.glac_wide_melt * vol_change_annual_melt_reduction_monthly

        # Glacier-wide total mass balance (m3 w.e.)
        self.glac_wide_massbaltotal = (
            self.glac_wide_acc + self.glac_wide_refreeze - self.glac_wide_melt - self.glac_wide_frontalablation
        )

        # Glacier-wide runoff (m3)
        self.glac_wide_runoff = self.glac_wide_prec + self.glac_wide_melt - self.glac_wide_refreeze

        self.glac_wide_volume_change_ignored_annual = vol_change_annual_dif

    # ===== SURFACE TYPE FUNCTIONS =====
    def _surfacetypebinsinitial(self, elev_bins):
        """
        Define initial surface type according to median elevation such that the melt can be calculated over snow or ice.

        Convention: (0 = off-glacier, 1 = ice, 2 = snow, 3 = firn, 4 = debris).
        Function options: 1 =

        Function options specified in pygem_pygem_prms.py:
        - option_surfacetype_initial
            > 1 (default) - use median elevation to classify snow/firn above the median and ice below
            > 2 - use mean elevation instead
        - include_firn : Boolean

        To-do list
        ----------
        Add option_surfacetype_initial to specify an AAR ratio and apply this to estimate initial conditions

        Parameters
        ----------
        elev_bins : np.ndarray
            Elevation bins [masl]
        Returns
        -------
        surfacetype : np.ndarray
            Updated surface type for each elevation bin
        firnline_idx : int
            Firn line index
        """
        surfacetype = np.zeros(self.glacier_area_initial.shape)
        # Option 1 - initial surface type based on the median elevation
        if pygem_prms['mb']['option_surfacetype_initial'] == 1:
            surfacetype[(elev_bins < self.glacier_rgi_table.loc['Zmed']) & (self.glacier_area_initial > 0)] = 1
            surfacetype[(elev_bins >= self.glacier_rgi_table.loc['Zmed']) & (self.glacier_area_initial > 0)] = 2
        # Option 2 - initial surface type based on the mean elevation
        elif pygem_prms['mb']['option_surfacetype_initial'] == 2:
            surfacetype[(elev_bins < self.glacier_rgi_table['Zmean']) & (self.glacier_area_initial > 0)] = 1
            surfacetype[(elev_bins >= self.glacier_rgi_table['Zmean']) & (self.glacier_area_initial > 0)] = 2
        else:
            print(
                "This option for 'option_surfacetype' does not exist. Please choose an option that exists. "
                + 'Exiting model run.\n'
            )
            exit()
        # Compute firnline index
        try:
            # firn in bins >= firnline_idx
            firnline_idx = np.where(surfacetype == 2)[0][0]
        except:
            # avoid errors if there is no firn, i.e., the entire glacier is melting
            firnline_idx = np.where(surfacetype != 0)[0][-1]
        # If firn is included, then specify initial firn conditions
        if pygem_prms['mb']['include_firn'] == 1:
            surfacetype[surfacetype == 2] = 3
            #  everything initially considered snow is considered firn, i.e., the model initially assumes there is no
            #  snow on the surface anywhere.
        return surfacetype, firnline_idx

    def _surfacetypebinsannual(self, surfacetype, glac_bin_massbalclim_annual, year_idx):
        """
        Update surface type according to climatic mass balance over the last five years.

        If 5-year climatic balance is positive, then snow/firn.  If negative, then ice/debris.
        Convention: 0 = off-glacier, 1 = ice, 2 = snow, 3 = firn, 4 = debris

        Function Options:
          > 1 (default) - update surface type according to Huss and Hock (2015)
          > 2 - Radic and Hock (2011)
        Huss and Hock (2015): Initially, above median glacier elevation is firn, below is ice. Surface type updated for
          each elevation band and month depending on specific mass balance.  If the cumulative balance since the start
          of mass balance year is positive, then snow is assigned. If the cumulative mass balance is negative (i.e.,
          all snow of current mass balance year has melted), then bare ice or firn exposed. Surface type is assumed to
          be firn if the elevation band's average annual balance over the preceding 5 years (B_t-5_avg) is positive. If
          B_t-5_avg is negative, surface type is ice.
              > climatic mass balance calculated at each bin and used with the mass balance over the last 5 years to
                determine whether the surface is firn or ice.  Snow is separate based on each month.
        Radic and Hock (2011): "DDF_snow is used above the ELA regardless of snow cover.  Below the ELA, use DDF_ice is
          used only when snow cover is 0.  ELA is calculated from observed annual mass balance profiles averaged over
          the observational period and is kept constant in time for the calibration period.  For the future projections,
          ELA is set to the mean glacier height and is time dependent since glacier volume, area, and length are time
          dependent (volume-area-length scaling).
          Bliss et al. (2014) uses the same as Valentina's model

        Parameters
        ----------
        surfacetype : np.ndarray
            Surface type for each elevation bin
        glac_bin_massbalclim_annual : np.ndarray
            Annual climatic mass balance for each year and each elevation bin
        year : int
        Returns
        -------
        surfacetype : np.ndarray
            Updated surface type for each elevation bin
        firnline_idx : int
            Firn line index
        """

        # Next year's surface type is based on the bin's average annual climatic mass balance over the last 5 years.  If
        #  less than 5 years, then use the average of the existing years.
        if year_idx < 5:
            # Calculate average annual climatic mass balance since run began
            massbal_clim_mwe_runningavg = glac_bin_massbalclim_annual[:, 0 : year_idx + 1].mean(1)
        else:
            massbal_clim_mwe_runningavg = glac_bin_massbalclim_annual[:, year_idx - 4 : year_idx + 1].mean(1)
        # If the average annual specific climatic mass balance is negative, then the surface type is ice (or debris)
        surfacetype[(surfacetype != 0) & (massbal_clim_mwe_runningavg <= 0)] = 1
        # If the average annual specific climatic mass balance is positive, then the surface type is snow (or firn)
        surfacetype[(surfacetype != 0) & (massbal_clim_mwe_runningavg > 0)] = 2
        # Compute the firnline index
        try:
            # firn in bins >= firnline_idx
            firnline_idx = np.where(surfacetype == 2)[0][0]
        except:
            # avoid errors if there is no firn, i.e., the entire glacier is melting
            firnline_idx = np.where(surfacetype != 0)[0][-1]
        # Apply surface type model options
        # If firn surface type option is included, then snow is changed to firn
        if pygem_prms['mb']['include_firn'] == 1:
            surfacetype[surfacetype == 2] = 3
        return surfacetype, firnline_idx

    def _surfacetypeDDFdict(
        self,
        modelprms,
        include_firn=pygem_prms['mb']['include_firn'],
        option_ddf_firn=pygem_prms['mb']['option_ddf_firn'],
    ):
        """
        Create a dictionary of surface type and its respective DDF.

        Convention: [0=off-glacier, 1=ice, 2=snow, 3=firn, 4=debris]

        To-do list
        ----------
        - Add option_surfacetype_initial to specify an AAR ratio and apply this to estimate initial conditions

        Parameters
        ----------
        modelprms : dictionary
            Model parameters may include kp (precipitation factor), precgrad (precipitation gradient), ddfsnow, ddfice,
            tsnow_threshold (temperature threshold for snow/rain), tbias (temperature bias)
        include_firn : Boolean
            Option to include or exclude firn (specified in config.yaml)
        option_ddf_firn : int
            Option for the degree day factor of firn to be the average of snow and ice or a different value

        Returns
        -------
        surfacetype_ddf_dict : dictionary
            Dictionary relating the surface types with their respective degree day factors
        """
        surfacetype_ddf_dict = {
            0: modelprms['ddfsnow'],
            1: modelprms['ddfice'],
            2: modelprms['ddfsnow'],
        }
        if include_firn:
            if option_ddf_firn == 0:
                surfacetype_ddf_dict[3] = modelprms['ddfsnow']
            elif option_ddf_firn == 1:
                surfacetype_ddf_dict[3] = np.mean([modelprms['ddfsnow'], modelprms['ddfice']])
        return surfacetype_ddf_dict


# define PyGEM mb class wrapper to feed to OGGM
class PyGEMMassBalance_wrapper(MassBalanceModel):
    def __init__(
        self,
        gdir,
        mb_model_class=PyGEMMassBalance,
        fl_str='inversion_flowlines',
        filesuffix='',
        **kwargs,
    ):
        super().__init__()

        self.gdir = gdir
        self.mb_model_class = partial(mb_model_class, **kwargs)
        self.modelprms = self.gdir.modelprms
        self.glacier_rgi_table = self.gdir.glacier_rgi_table
        self.fls = self.gdir.read_pickle(fl_str, filesuffix=filesuffix)
        self.hemisphere = gdir.hemisphere

    @property
    def mbmod(self):
        return self.mb_model_class(
            gdir=self.gdir,
            modelprms=self.modelprms,
            glacier_rgi_table=self.glacier_rgi_table,
            fls=self.fls,
        )

    def get_annual_mb(
        self,
        heights,
        year=None,
        fls=None,
        fl_id=None,
        debug=True,
        option_areaconstant=False,
    ):
        return self.mbmod.get_annual_mb(
            heights=heights,
            year=year,
            fls=fls,
            fl_id=fl_id,
            debug=True,
            option_areaconstant=option_areaconstant,
        )<|MERGE_RESOLUTION|>--- conflicted
+++ resolved
@@ -139,7 +139,6 @@
         self.glac_bin_massbalclim_annual = np.zeros((nbins, self.nyears))
         self.glac_bin_surfacetype_annual = np.zeros((nbins, self.nyears + 1))
         self.glac_bin_area_annual = np.zeros((nbins, self.nyears + 1))
-<<<<<<< HEAD
         self.glac_bin_icethickness_annual = np.zeros(
             (nbins, self.nyears + 1)
         )  # Needed for MassRedistributionCurves
@@ -150,14 +149,6 @@
         self.offglac_bin_melt = np.zeros((nbins, self.nsteps))
         self.offglac_bin_refreeze = np.zeros((nbins, self.nsteps))
         self.offglac_bin_snowpack = np.zeros((nbins, self.nsteps))
-=======
-        self.glac_bin_icethickness_annual = np.zeros((nbins, self.nyears + 1))  # Needed for MassRedistributionCurves
-        self.glac_bin_width_annual = np.zeros((nbins, self.nyears + 1))  # Needed for MassRedistributionCurves
-        self.offglac_bin_prec = np.zeros((nbins, self.nmonths))
-        self.offglac_bin_melt = np.zeros((nbins, self.nmonths))
-        self.offglac_bin_refreeze = np.zeros((nbins, self.nmonths))
-        self.offglac_bin_snowpack = np.zeros((nbins, self.nmonths))
->>>>>>> fd6a26c0
         self.offglac_bin_area_annual = np.zeros((nbins, self.nyears + 1))
         self.glac_wide_temp = np.zeros(self.nsteps)
         self.glac_wide_prec = np.zeros(self.nsteps)
@@ -208,7 +199,6 @@
             # refrezee cold content or "potential" refreeze
             self.rf_cold = np.zeros(nbins)
             # layer temp of each elev bin for present time step
-<<<<<<< HEAD
             self.te_rf = np.zeros(
                 (pygem_prms['mb']['HH2015_rf_opts']['rf_layers'], nbins, self.nsteps)
             )
@@ -216,11 +206,6 @@
             self.tl_rf = np.zeros(
                 (pygem_prms['mb']['HH2015_rf_opts']['rf_layers'], nbins, self.nsteps)
             )
-=======
-            self.te_rf = np.zeros((pygem_prms['mb']['HH2015_rf_opts']['rf_layers'], nbins, self.nmonths))
-            # layer temp of each elev bin for previous time step
-            self.tl_rf = np.zeros((pygem_prms['mb']['HH2015_rf_opts']['rf_layers'], nbins, self.nmonths))
->>>>>>> fd6a26c0
 
         # Sea level for marine-terminating glaciers
         self.sea_level = 0
@@ -323,7 +308,6 @@
                 self.offglac_bin_area_annual[:, year_idx] = glacier_area_initial - glacier_area_t0
                 offglac_idx = np.where(self.offglac_bin_area_annual[:, year_idx] > 0)[0]
 
-<<<<<<< HEAD
             # AIR TEMPERATURE: Downscale the gcm temperature [deg C] to each bin
             # Downscale using gcm and glacier lapse rates
             #  T_bin = T_gcm + lr_gcm * (z_ref - z_gcm) + lr_glac * (z_bin - z_ref) + tempchange
@@ -424,103 +408,6 @@
                     self.bin_acc[:, t_start:t_stop][
                         self.bin_temp[:, t_start:t_stop]
                         <= self.modelprms['tsnow_threshold']
-=======
-            # Functions currently set up for monthly timestep
-            #  only compute mass balance while glacier exists
-            if pygem_prms['time']['timestep'] == 'monthly':
-                #            if (pygem_prms['time']['timestep'] == 'monthly') and (glac_idx_t0.shape[0] != 0):
-
-                # AIR TEMPERATURE: Downscale the gcm temperature [deg C] to each bin
-                # Downscale using gcm and glacier lapse rates
-                #  T_bin = T_gcm + lr_gcm * (z_ref - z_gcm) + lr_glac * (z_bin - z_ref) + tempchange
-                self.bin_temp[:, year_start_month_idx:year_stop_month_idx] = (
-                    self.glacier_gcm_temp[year_start_month_idx:year_stop_month_idx]
-                    + self.glacier_gcm_lrgcm[year_start_month_idx:year_stop_month_idx]
-                    * (
-                        self.glacier_rgi_table.loc[pygem_prms['mb']['option_elev_ref_downscale']]
-                        - self.glacier_gcm_elev
-                    )
-                    + self.glacier_gcm_lrglac[year_start_month_idx:year_stop_month_idx]
-                    * (heights - self.glacier_rgi_table.loc[pygem_prms['mb']['option_elev_ref_downscale']])[
-                        :, np.newaxis
-                    ]
-                    + self.modelprms['tbias']
-                )
-
-                # PRECIPITATION/ACCUMULATION: Downscale the precipitation (liquid and solid) to each bin
-                # Precipitation using precipitation factor and precipitation gradient
-                #  P_bin = P_gcm * prec_factor * (1 + prec_grad * (z_bin - z_ref))
-                bin_precsnow[:, year_start_month_idx:year_stop_month_idx] = (
-                    self.glacier_gcm_prec[year_start_month_idx:year_stop_month_idx]
-                    * self.modelprms['kp']
-                    * (
-                        1
-                        + self.modelprms['precgrad']
-                        * (heights - self.glacier_rgi_table.loc[pygem_prms['mb']['option_elev_ref_downscale']])
-                    )[:, np.newaxis]
-                )
-                # Option to adjust prec of uppermost 25% of glacier for wind erosion and reduced moisture content
-                if pygem_prms['mb']['option_preclimit'] == 1:
-                    # Elevation range based on all flowlines
-                    raw_min_elev = []
-                    raw_max_elev = []
-                    if len(fl.surface_h[fl.widths_m > 0]):
-                        raw_min_elev.append(fl.surface_h[fl.widths_m > 0].min())
-                        raw_max_elev.append(fl.surface_h[fl.widths_m > 0].max())
-                    elev_range = np.max(raw_max_elev) - np.min(raw_min_elev)
-                    elev_75 = np.min(raw_min_elev) + 0.75 * (elev_range)
-
-                    # If elevation range > 1000 m, apply corrections to uppermost 25% of glacier (Huss and Hock, 2015)
-                    if elev_range > 1000:
-                        # Indices of upper 25%
-                        glac_idx_upper25 = glac_idx_t0[heights[glac_idx_t0] >= elev_75]
-                        # Exponential decay according to elevation difference from the 75% elevation
-                        #  prec_upper25 = prec * exp(-(elev_i - elev_75%)/(elev_max- - elev_75%))
-                        # height at 75% of the elevation
-                        height_75 = heights[glac_idx_upper25].min()
-                        glac_idx_75 = np.where(heights == height_75)[0][0]
-                        # exponential decay
-                        bin_precsnow[glac_idx_upper25, year_start_month_idx:year_stop_month_idx] = (
-                            bin_precsnow[glac_idx_75, year_start_month_idx:year_stop_month_idx]
-                            * np.exp(
-                                -1
-                                * (heights[glac_idx_upper25] - height_75)
-                                / (heights[glac_idx_upper25].max() - heights[glac_idx_upper25].min())
-                            )[:, np.newaxis]
-                        )
-                        # Precipitation cannot be less than 87.5% of the maximum accumulation elsewhere on the glacier
-                        for month in range(0, 12):
-                            bin_precsnow[
-                                glac_idx_upper25[
-                                    (
-                                        bin_precsnow[glac_idx_upper25, month]
-                                        < 0.875 * bin_precsnow[glac_idx_t0, month].max()
-                                    )
-                                    & (bin_precsnow[glac_idx_upper25, month] != 0)
-                                ],
-                                month,
-                            ] = 0.875 * bin_precsnow[glac_idx_t0, month].max()
-
-                # Separate total precipitation into liquid (bin_prec) and solid (bin_acc)
-                if pygem_prms['mb']['option_accumulation'] == 1:
-                    # if temperature above threshold, then rain
-                    (
-                        self.bin_prec[:, year_start_month_idx:year_stop_month_idx][
-                            self.bin_temp[:, year_start_month_idx:year_stop_month_idx]
-                            > self.modelprms['tsnow_threshold']
-                        ]
-                    ) = bin_precsnow[:, year_start_month_idx:year_stop_month_idx][
-                        self.bin_temp[:, year_start_month_idx:year_stop_month_idx] > self.modelprms['tsnow_threshold']
-                    ]
-                    # if temperature below threshold, then snow
-                    (
-                        self.bin_acc[:, year_start_month_idx:year_stop_month_idx][
-                            self.bin_temp[:, year_start_month_idx:year_stop_month_idx]
-                            <= self.modelprms['tsnow_threshold']
-                        ]
-                    ) = bin_precsnow[:, year_start_month_idx:year_stop_month_idx][
-                        self.bin_temp[:, year_start_month_idx:year_stop_month_idx] <= self.modelprms['tsnow_threshold']
->>>>>>> fd6a26c0
                     ]
                 ) = bin_precsnow[:, t_start:t_stop][
                     self.bin_temp[:, t_start:t_stop]
@@ -593,7 +480,6 @@
                     # assert 1==0, 'here is where we need to change to days per step'
                     melt_energy_available[melt_energy_available < 0] = 0
 
-<<<<<<< HEAD
                 elif pygem_prms['mb']['option_ablation'] == 2:
                     assert pygem_prms['time']['timestep'] != 'daily', (
                         'Option 2 for ablation should not be used with daily data'
@@ -749,108 +635,12 @@
                                             self.tl_rf[j, gidx, step]
                                             - self.tl_rf[j + 1, gidx, step]
                                         )
-=======
-                    # ACCUMULATION, MELT, REFREEZE, AND CLIMATIC MASS BALANCE
-                    # Snowpack [m w.e.] = snow remaining + new snow
-                    if step == 0:
-                        self.bin_snowpack[:, step] = self.bin_acc[:, step]
-                    else:
-                        self.bin_snowpack[:, step] = self.snowpack_remaining[:, step - 1] + self.bin_acc[:, step]
-
-                    # MELT [m w.e.]
-                    # energy available for melt [degC day]
-                    if pygem_prms['mb']['option_ablation'] == 1:
-                        # option 1: energy based on monthly temperature
-                        melt_energy_available = self.bin_temp[:, step] * self.dayspermonth[step]
-                        melt_energy_available[melt_energy_available < 0] = 0
-                    elif pygem_prms['mb']['option_ablation'] == 2:
-                        # Seed randomness for repeatability, but base it on step to ensure the daily variability is not
-                        #  the same for every single time step
-                        np.random.seed(step)
-                        # option 2: monthly temperature superimposed with daily temperature variability
-                        # daily temperature variation in each bin for the monthly timestep
-                        bin_tempstd_daily = np.repeat(
-                            np.random.normal(
-                                loc=0,
-                                scale=self.glacier_gcm_tempstd[step],
-                                size=self.dayspermonth[step],
-                            ).reshape(1, self.dayspermonth[step]),
-                            heights.shape[0],
-                            axis=0,
-                        )
-                        # daily temperature in each bin for the monthly timestep
-                        bin_temp_daily = self.bin_temp[:, step][:, np.newaxis] + bin_tempstd_daily
-                        # remove negative values
-                        bin_temp_daily[bin_temp_daily < 0] = 0
-                        # Energy available for melt [degC day] = sum of daily energy available
-                        melt_energy_available = bin_temp_daily.sum(axis=1)
-                    # SNOW MELT [m w.e.]
-                    self.bin_meltsnow[:, step] = self.surfacetype_ddf_dict[2] * melt_energy_available
-                    # snow melt cannot exceed the snow depth
-                    self.bin_meltsnow[self.bin_meltsnow[:, step] > self.bin_snowpack[:, step], step] = (
-                        self.bin_snowpack[self.bin_meltsnow[:, step] > self.bin_snowpack[:, step], step]
-                    )
-                    # GLACIER MELT (ice and firn) [m w.e.]
-                    # energy remaining after snow melt [degC day]
-                    melt_energy_available = (
-                        melt_energy_available - self.bin_meltsnow[:, step] / self.surfacetype_ddf_dict[2]
-                    )
-                    # remove low values of energy available caused by rounding errors in the step above
-                    melt_energy_available[abs(melt_energy_available) < pygem_prms['constants']['tolerance']] = 0
-                    # DDF based on surface type [m w.e. degC-1 day-1]
-                    for surfacetype_idx in self.surfacetype_ddf_dict:
-                        self.surfacetype_ddf[self.surfacetype == surfacetype_idx] = self.surfacetype_ddf_dict[
-                            surfacetype_idx
-                        ]
-                        # Debris enhancement factors in ablation area (debris in accumulation area would submerge)
-                        if surfacetype_idx == 1 and pygem_prms['mb']['include_debris']:
-                            self.surfacetype_ddf[self.surfacetype == 1] = (
-                                self.surfacetype_ddf[self.surfacetype == 1] * self.debris_ed[self.surfacetype == 1]
-                            )
-                    self.bin_meltglac[glac_idx_t0, step] = (
-                        self.surfacetype_ddf[glac_idx_t0] * melt_energy_available[glac_idx_t0]
-                    )
-                    # TOTAL MELT (snow + glacier)
-                    #  off-glacier need to include melt of refreeze because there are no glacier dynamics,
-                    #  but on-glacier do not need to account for this (simply assume refreeze has same surface type)
-                    self.bin_melt[:, step] = self.bin_meltglac[:, step] + self.bin_meltsnow[:, step]
-
-                    # REFREEZING
-                    if pygem_prms['mb']['option_refreezing'] == 'HH2015':
-                        if step > 0:
-                            self.tl_rf[:, :, step] = self.tl_rf[:, :, step - 1]
-                            self.te_rf[:, :, step] = self.te_rf[:, :, step - 1]
-
-                        # Refreeze based on heat conduction approach (Huss and Hock 2015)
-                        # refreeze time step (s)
-                        rf_dt = 3600 * 24 * self.dayspermonth[step] / pygem_prms['mb']['HH2015_rf_opts']['rf_dsc']
-
-                        if pygem_prms['mb']['HH2015_rf_opts']['option_rf_limit_meltsnow'] == 1:
-                            bin_meltlimit = self.bin_meltsnow.copy()
-                        else:
-                            bin_meltlimit = self.bin_melt.copy()
-
-                        # Debug lowest bin
-                        if self.debug_refreeze:
-                            gidx_debug = np.where(heights == heights[glac_idx_t0].min())[0]
-
-                        # Loop through each elevation bin of glacier
-                        for nbin, gidx in enumerate(glac_idx_t0):
-                            # COMPUTE HEAT CONDUCTION - BUILD COLD RESERVOIR
-                            # If no melt, then build up cold reservoir (compute heat conduction)
-                            if self.bin_melt[gidx, step] < pygem_prms['mb']['HH2015_rf_opts']['rf_meltcrit']:
-                                if self.debug_refreeze and gidx == gidx_debug and step < 12:
-                                    print(
-                                        '\nMonth ' + str(self.dates_table.loc[step, 'month']),
-                                        'Computing heat conduction',
->>>>>>> fd6a26c0
                                     )
                                     # Update previous time step
                                     self.tl_rf[:, gidx, step] = self.te_rf[
                                         :, gidx, step
                                     ]
 
-<<<<<<< HEAD
                             if self.debug_refreeze and gidx == gidx_debug and step < 12:
                                 print(
                                     'tl_rf:',
@@ -986,176 +776,12 @@
 
                         # Record refreeze
                         self.bin_refreeze[gidx, step] = self.refr[gidx]
-=======
-                                # Set refreeze equal to 0
-                                self.refr[gidx] = 0
-                                # Loop through multiple iterations to converge on a solution
-                                #  -> this will loop through 0, 1, 2
-                                for h in np.arange(0, pygem_prms['mb']['HH2015_rf_opts']['rf_dsc']):
-                                    # Compute heat conduction in layers (loop through rows)
-                                    #  go from 1 to rf_layers-1 to avoid indexing errors with "j-1" and "j+1"
-                                    #  "j+1" is set to zero, which is fine for temperate glaciers but inaccurate for
-                                    #  cold/polythermal glaciers
-                                    for j in np.arange(
-                                        1,
-                                        pygem_prms['mb']['HH2015_rf_opts']['rf_layers'] - 1,
-                                    ):
-                                        # Assume temperature of first layer equals air temperature
-                                        #  assumption probably wrong, but might still work at annual average
-                                        # Since next line uses tl_rf for all calculations, set tl_rf[0] to present mean
-                                        #  monthly air temperature to ensure the present calculations are done with the
-                                        #  present time step's air temperature
-                                        self.tl_rf[0, gidx, step] = self.bin_temp[gidx, step]
-                                        # Temperature for each layer
-                                        self.te_rf[j, gidx, step] = self.tl_rf[
-                                            j, gidx, step
-                                        ] + rf_dt * self.rf_layers_k[j] / self.rf_layers_ch[j] / pygem_prms['mb'][
-                                            'HH2015_rf_opts'
-                                        ]['rf_dz'] ** 2 * 0.5 * (
-                                            (self.tl_rf[j - 1, gidx, step] - self.tl_rf[j, gidx, step])
-                                            - (self.tl_rf[j, gidx, step] - self.tl_rf[j + 1, gidx, step])
-                                        )
-                                        # Update previous time step
-                                        self.tl_rf[:, gidx, step] = self.te_rf[:, gidx, step]
-
-                                if self.debug_refreeze and gidx == gidx_debug and step < 12:
-                                    print(
-                                        'tl_rf:',
-                                        ['{:.2f}'.format(x) for x in self.tl_rf[:, gidx, step]],
-                                    )
-
-                            # COMPUTE REFREEZING - TAP INTO "COLD RESERVOIR" or potential refreezing
-                            else:
-                                if self.debug_refreeze and gidx == gidx_debug and step < 12:
-                                    print(
-                                        '\nMonth ' + str(self.dates_table.loc[step, 'month']),
-                                        'Computing refreeze',
-                                    )
-
-                                # Refreezing over firn surface
-                                if (self.surfacetype[gidx] == 2) or (self.surfacetype[gidx] == 3):
-                                    nlayers = pygem_prms['mb']['HH2015_rf_opts']['rf_layers'] - 1
-                                # Refreezing over ice surface
-                                else:
-                                    # Approximate number of layers of snow on top of ice
-                                    smax = np.round(
-                                        (
-                                            self.bin_snowpack[gidx, step] / (self.rf_layers_dens[0] / 1000)
-                                            + pygem_prms['mb']['HH2015_rf_opts']['pp']
-                                        )
-                                        / pygem_prms['mb']['HH2015_rf_opts']['rf_dz'],
-                                        0,
-                                    )
-                                    # if there is very little snow on the ground (SWE > 0.06 m for pp=0.3),
-                                    #  then still set smax (layers) to 1
-                                    if self.bin_snowpack[gidx, step] > 0 and smax == 0:
-                                        smax = 1
-                                    # if no snow on the ground, then set to rf_cold to NoData value
-                                    if smax == 0:
-                                        self.rf_cold[gidx] = 0
-                                    # if smax greater than the number of layers, set to max number of layers minus 1
-                                    if smax > pygem_prms['mb']['HH2015_rf_opts']['rf_layers'] - 1:
-                                        smax = pygem_prms['mb']['HH2015_rf_opts']['rf_layers'] - 1
-                                    nlayers = int(smax)
-                                # Compute potential refreeze, "cold reservoir", from temperature in each layer
-                                # only calculate potential refreezing first time it starts melting each year
-                                if self.rf_cold[gidx] == 0 and self.tl_rf[:, gidx, step].min() < 0:
-                                    if self.debug_refreeze and gidx == gidx_debug and step < 12:
-                                        print('calculating potential refreeze from ' + str(nlayers) + ' layers')
-
-                                    for j in np.arange(0, nlayers):
-                                        j += 1
-                                        # units: (degC) * (J K-1 m-3) * (m) * (kg J-1) * (m3 kg-1)
-                                        rf_cold_layer = (
-                                            self.tl_rf[j, gidx, step]
-                                            * self.rf_layers_ch[j]
-                                            * pygem_prms['mb']['HH2015_rf_opts']['rf_dz']
-                                            / pygem_prms['constants']['Lh_rf']
-                                            / pygem_prms['constants']['density_water']
-                                        )
-                                        self.rf_cold[gidx] -= rf_cold_layer
-
-                                        if self.debug_refreeze and gidx == gidx_debug and step < 12:
-                                            print(
-                                                'j:',
-                                                j,
-                                                'tl_rf @ j:',
-                                                np.round(self.tl_rf[j, gidx, step], 2),
-                                                'ch @ j:',
-                                                np.round(self.rf_layers_ch[j], 2),
-                                                'rf_cold_layer @ j:',
-                                                np.round(rf_cold_layer, 2),
-                                                'rf_cold @ j:',
-                                                np.round(self.rf_cold[gidx], 2),
-                                            )
-
-                                    if self.debug_refreeze and gidx == gidx_debug and step < 12:
-                                        print('rf_cold:', np.round(self.rf_cold[gidx], 2))
-
-                                # Compute refreezing
-                                # If melt and liquid prec < potential refreeze, then refreeze all melt and liquid prec
-                                if (bin_meltlimit[gidx, step] + self.bin_prec[gidx, step]) < self.rf_cold[gidx]:
-                                    self.refr[gidx] = bin_meltlimit[gidx, step] + self.bin_prec[gidx, step]
-                                # otherwise, refreeze equals the potential refreeze
-                                elif self.rf_cold[gidx] > 0:
-                                    self.refr[gidx] = self.rf_cold[gidx]
-                                else:
-                                    self.refr[gidx] = 0
-
-                                # Track the remaining potential refreeze
-                                self.rf_cold[gidx] -= bin_meltlimit[gidx, step] + self.bin_prec[gidx, step]
-                                # if potential refreeze consumed, set to 0 and set temperature to 0 (temperate firn)
-                                if self.rf_cold[gidx] < 0:
-                                    self.rf_cold[gidx] = 0
-                                    self.tl_rf[:, gidx, step] = 0
-
-                            # Record refreeze
-                            self.bin_refreeze[gidx, step] = self.refr[gidx]
-
-                            if self.debug_refreeze and step < 12 and gidx == gidx_debug:
-                                print(
-                                    'Month ' + str(self.dates_table.loc[step, 'month']),
-                                    'Rf_cold remaining:',
-                                    np.round(self.rf_cold[gidx], 2),
-                                    'Snow depth:',
-                                    np.round(self.bin_snowpack[glac_idx_t0[nbin], step], 2),
-                                    'Snow melt:',
-                                    np.round(self.bin_meltsnow[glac_idx_t0[nbin], step], 2),
-                                    'Rain:',
-                                    np.round(self.bin_prec[glac_idx_t0[nbin], step], 2),
-                                    'Rfrz:',
-                                    np.round(self.bin_refreeze[gidx, step], 2),
-                                )
-
-                    elif pygem_prms['mb']['option_refreezing'] == 'Woodward':
-                        # Refreeze based on annual air temperature (Woodward etal. 1997)
-                        #  R(m) = (-0.69 * Tair + 0.0096) * 1 m / 100 cm
-                        # calculate annually and place potential refreeze in user defined month
-                        if step % 12 == 0:
-                            bin_temp_annual = annualweightedmean_array(
-                                self.bin_temp[:, year_start_month_idx:year_stop_month_idx],
-                                self.dates_table.iloc[year_start_month_idx:year_stop_month_idx, :],
-                            )
-                            bin_refreezepotential_annual = (-0.69 * bin_temp_annual + 0.0096) / 100
-                            # Remove negative refreezing values
-                            bin_refreezepotential_annual[bin_refreezepotential_annual < 0] = 0
-                            self.bin_refreezepotential[:, step] = bin_refreezepotential_annual
-                            # Reset refreeze potential every year
-                            if self.bin_refreezepotential[:, step].max() > 0:
-                                refreeze_potential = self.bin_refreezepotential[:, step]
->>>>>>> fd6a26c0
 
                         if self.debug_refreeze and step < 12 and gidx == gidx_debug:
                             print(
-<<<<<<< HEAD
                                 'Month ' + str(self.dates_table.loc[step, 'month']),
                                 'Rf_cold remaining:',
                                 np.round(self.rf_cold[gidx], 2),
-=======
-                                'Year ' + str(year) + ' Month ' + str(self.dates_table.loc[step, 'month']),
-                                'Refreeze potential:',
-                                np.round(refreeze_potential[glac_idx_t0[0]], 3),
->>>>>>> fd6a26c0
                                 'Snow depth:',
                                 np.round(self.bin_snowpack[glac_idx_t0[nbin], step], 2),
                                 'Snow melt:',
@@ -1166,7 +792,6 @@
                                 np.round(self.bin_refreeze[gidx, step], 2),
                             )
 
-<<<<<<< HEAD
                 elif pygem_prms['mb']['option_refreezing'] == 'Woodward':
                     # Refreeze based on annual air temperature (Woodward etal. 1997)
                     #  R(m) = (-0.69 * Tair + 0.0096) * 1 m / 100 cm
@@ -1223,35 +848,6 @@
                     self.bin_refreeze[
                         abs(self.bin_refreeze[:, step])
                         < pygem_prms['constants']['tolerance'],
-=======
-                        # Refreeze [m w.e.]
-                        #  refreeze cannot exceed rain and melt (snow & glacier melt)
-                        self.bin_refreeze[:, step] = self.bin_meltsnow[:, step] + self.bin_prec[:, step]
-                        # refreeze cannot exceed snow depth
-                        self.bin_refreeze[
-                            self.bin_refreeze[:, step] > self.bin_snowpack[:, step],
-                            step,
-                        ] = self.bin_snowpack[
-                            self.bin_refreeze[:, step] > self.bin_snowpack[:, step],
-                            step,
-                        ]
-                        # refreeze cannot exceed refreeze potential
-                        self.bin_refreeze[self.bin_refreeze[:, step] > refreeze_potential, step] = refreeze_potential[
-                            self.bin_refreeze[:, step] > refreeze_potential
-                        ]
-                        self.bin_refreeze[
-                            abs(self.bin_refreeze[:, step]) < pygem_prms['constants']['tolerance'],
-                            step,
-                        ] = 0
-                        # update refreeze potential
-                        refreeze_potential -= self.bin_refreeze[:, step]
-                        refreeze_potential[abs(refreeze_potential) < pygem_prms['constants']['tolerance']] = 0
-
-                    # SNOWPACK REMAINING [m w.e.]
-                    self.snowpack_remaining[:, step] = self.bin_snowpack[:, step] - self.bin_meltsnow[:, step]
-                    self.snowpack_remaining[
-                        abs(self.snowpack_remaining[:, step]) < pygem_prms['constants']['tolerance'],
->>>>>>> fd6a26c0
                         step,
                     ] = 0
                     # update refreeze potential
@@ -1260,7 +856,6 @@
                         abs(refreeze_potential) < pygem_prms['constants']['tolerance']
                     ] = 0
 
-<<<<<<< HEAD
                 # SNOWPACK REMAINING [m w.e.]
                 self.snowpack_remaining[:, step] = (
                     self.bin_snowpack[:, step] - self.bin_meltsnow[:, step]
@@ -1344,66 +939,6 @@
         seconds_in_year = self.days_in_step[t_start:t_stop].sum() * 24 * 3600
         mb = (
             self.glac_bin_massbalclim[:, t_start:t_stop].sum(1)
-=======
-                    # Record values
-                    self.glac_bin_melt[glac_idx_t0, step] = self.bin_melt[glac_idx_t0, step]
-                    self.glac_bin_refreeze[glac_idx_t0, step] = self.bin_refreeze[glac_idx_t0, step]
-                    self.glac_bin_snowpack[glac_idx_t0, step] = self.bin_snowpack[glac_idx_t0, step]
-                    # CLIMATIC MASS BALANCE [m w.e.]
-                    self.glac_bin_massbalclim[glac_idx_t0, step] = (
-                        self.bin_acc[glac_idx_t0, step]
-                        + self.glac_bin_refreeze[glac_idx_t0, step]
-                        - self.glac_bin_melt[glac_idx_t0, step]
-                    )
-
-                    # OFF-GLACIER ACCUMULATION, MELT, REFREEZE, AND SNOWPACK
-                    if option_areaconstant == False:
-                        # precipitation, refreeze, and snowpack are the same both on- and off-glacier
-                        self.offglac_bin_prec[offglac_idx, step] = self.bin_prec[offglac_idx, step]
-                        self.offglac_bin_refreeze[offglac_idx, step] = self.bin_refreeze[offglac_idx, step]
-                        self.offglac_bin_snowpack[offglac_idx, step] = self.bin_snowpack[offglac_idx, step]
-                        # Off-glacier melt includes both snow melt and melting of refreezing
-                        #  (this is not an issue on-glacier because energy remaining melts underlying snow/ice)
-                        # melt of refreezing (assumed to be snow)
-                        self.offglac_meltrefreeze = self.surfacetype_ddf_dict[2] * melt_energy_available
-                        # melt of refreezing cannot exceed refreezing
-                        self.offglac_meltrefreeze[self.offglac_meltrefreeze > self.bin_refreeze[:, step]] = (
-                            self.bin_refreeze[:, step][self.offglac_meltrefreeze > self.bin_refreeze[:, step]]
-                        )
-                        # off-glacier melt = snow melt + refreezing melt
-                        self.offglac_bin_melt[offglac_idx, step] = (
-                            self.bin_meltsnow[offglac_idx, step] + self.offglac_meltrefreeze[offglac_idx]
-                        )
-
-                # ===== RETURN TO ANNUAL LOOP =====
-                # SURFACE TYPE (-)
-                # Annual climatic mass balance [m w.e.] used to determine the surface type
-                self.glac_bin_massbalclim_annual[:, year_idx] = self.glac_bin_massbalclim[
-                    :, year_start_month_idx:year_stop_month_idx
-                ].sum(1)
-                # Update surface type for each bin
-                self.surfacetype, firnline_idx = self._surfacetypebinsannual(
-                    self.surfacetype, self.glac_bin_massbalclim_annual, year_idx
-                )
-                # Record binned glacier area
-                self.glac_bin_area_annual[:, year_idx] = glacier_area_t0
-                # Store glacier-wide results
-                self._convert_glacwide_results(
-                    year_idx,
-                    year_start_month_idx,
-                    year_stop_month_idx,
-                    glacier_area_t0,
-                    heights,
-                    fls=fls,
-                    fl_id=fl_id,
-                    option_areaconstant=option_areaconstant,
-                )
-
-        # Mass balance for each bin [m ice per second]
-        seconds_in_year = self.dayspermonth[year_start_month_idx:year_stop_month_idx].sum() * 24 * 3600
-        mb = (
-            self.glac_bin_massbalclim[:, year_start_month_idx:year_stop_month_idx].sum(1)
->>>>>>> fd6a26c0
             * pygem_prms['constants']['density_water']
             / pygem_prms['constants']['density_ice']
             / seconds_in_year
@@ -1478,11 +1013,7 @@
                 )
                 # Check annual climatic mass balance (mwea)
                 mb_mwea = (
-<<<<<<< HEAD
                     glacier_area * self.glac_bin_massbalclim[:, t_start:t_stop].sum(1)
-=======
-                    glacier_area * self.glac_bin_massbalclim[:, year_start_month_idx:year_stop_month_idx].sum(1)
->>>>>>> fd6a26c0
                 ).sum() / glacier_area.sum()
             else:
                 mb_max_loss = 0
@@ -1503,7 +1034,6 @@
                 # Glacier-wide area (m2)
                 self.glac_wide_area_annual[year_idx] = glacier_area.sum()
             # Glacier-wide temperature (degC)
-<<<<<<< HEAD
             self.glac_wide_temp[t_start:t_stop] = (
                 self.bin_temp[:, t_start:t_stop][glac_idx]
                 * glacier_area_steps[glac_idx]
@@ -1533,49 +1063,15 @@
                 + self.glac_wide_refreeze[t_start:t_stop]
                 - self.glac_wide_melt[t_start:t_stop]
                 - self.glac_wide_frontalablation[t_start:t_stop]
-=======
-            self.glac_wide_temp[year_start_month_idx:year_stop_month_idx] = (
-                self.bin_temp[:, year_start_month_idx:year_stop_month_idx][glac_idx] * glacier_area_monthly[glac_idx]
-            ).sum(0) / glacier_area.sum()
-            # Glacier-wide precipitation (m3)
-            self.glac_wide_prec[year_start_month_idx:year_stop_month_idx] = (
-                self.bin_prec[:, year_start_month_idx:year_stop_month_idx][glac_idx] * glacier_area_monthly[glac_idx]
-            ).sum(0)
-            # Glacier-wide accumulation (m3 w.e.)
-            self.glac_wide_acc[year_start_month_idx:year_stop_month_idx] = (
-                self.bin_acc[:, year_start_month_idx:year_stop_month_idx][glac_idx] * glacier_area_monthly[glac_idx]
-            ).sum(0)
-            # Glacier-wide refreeze (m3 w.e.)
-            self.glac_wide_refreeze[year_start_month_idx:year_stop_month_idx] = (
-                self.glac_bin_refreeze[:, year_start_month_idx:year_stop_month_idx][glac_idx]
-                * glacier_area_monthly[glac_idx]
-            ).sum(0)
-            # Glacier-wide melt (m3 w.e.)
-            self.glac_wide_melt[year_start_month_idx:year_stop_month_idx] = (
-                self.glac_bin_melt[:, year_start_month_idx:year_stop_month_idx][glac_idx]
-                * glacier_area_monthly[glac_idx]
-            ).sum(0)
-            # Glacier-wide total mass balance (m3 w.e.)
-            self.glac_wide_massbaltotal[year_start_month_idx:year_stop_month_idx] = (
-                self.glac_wide_acc[year_start_month_idx:year_stop_month_idx]
-                + self.glac_wide_refreeze[year_start_month_idx:year_stop_month_idx]
-                - self.glac_wide_melt[year_start_month_idx:year_stop_month_idx]
-                - self.glac_wide_frontalablation[year_start_month_idx:year_stop_month_idx]
->>>>>>> fd6a26c0
             )
 
             # If mass loss more negative than glacier mass, reduce melt so glacier completely melts (no excess)
             if icethickness_t0 is not None and mb_mwea < mb_max_loss:
-<<<<<<< HEAD
                 melt_yr_raw = self.glac_wide_melt[t_start:t_stop].sum()
-=======
-                melt_yr_raw = self.glac_wide_melt[year_start_month_idx:year_stop_month_idx].sum()
->>>>>>> fd6a26c0
                 melt_yr_max = (
                     self.glac_wide_volume_annual[year_idx]
                     * pygem_prms['constants']['density_ice']
                     / pygem_prms['constants']['density_water']
-<<<<<<< HEAD
                     + self.glac_wide_acc[t_start:t_stop].sum()
                     + self.glac_wide_refreeze[t_start:t_stop].sum()
                 )
@@ -1583,15 +1079,6 @@
                 # Update glacier-wide melt (m3 w.e.)
                 self.glac_wide_melt[t_start:t_stop] = (
                     self.glac_wide_melt[t_start:t_stop] * melt_frac
-=======
-                    + self.glac_wide_acc[year_start_month_idx:year_stop_month_idx].sum()
-                    + self.glac_wide_refreeze[year_start_month_idx:year_stop_month_idx].sum()
-                )
-                melt_frac = melt_yr_max / melt_yr_raw
-                # Update glacier-wide melt (m3 w.e.)
-                self.glac_wide_melt[year_start_month_idx:year_stop_month_idx] = (
-                    self.glac_wide_melt[year_start_month_idx:year_stop_month_idx] * melt_frac
->>>>>>> fd6a26c0
                 )
 
             # Glacier-wide runoff (m3)
@@ -1602,19 +1089,11 @@
             )
 
             # Snow line altitude (m a.s.l.)
-<<<<<<< HEAD
             heights_steps = heights[:, np.newaxis].repeat(t_stop - t_start, axis=1)
             snow_mask = np.zeros(heights_steps.shape)
             snow_mask[self.glac_bin_snowpack[:, t_start:t_stop] > 0] = 1
             heights_steps_wsnow = heights_steps * snow_mask
             heights_steps_wsnow[heights_steps_wsnow == 0] = np.nan
-=======
-            heights_monthly = heights[:, np.newaxis].repeat(12, axis=1)
-            snow_mask = np.zeros(heights_monthly.shape)
-            snow_mask[self.glac_bin_snowpack[:, year_start_month_idx:year_stop_month_idx] > 0] = 1
-            heights_monthly_wsnow = heights_monthly * snow_mask
-            heights_monthly_wsnow[heights_monthly_wsnow == 0] = np.nan
->>>>>>> fd6a26c0
             heights_change = np.zeros(heights.shape)
             heights_change[0:-1] = heights[0:-1] - heights[1:]
             try:
@@ -1625,25 +1104,15 @@
             except:
                 snowline_idx = np.zeros((heights_steps_wsnow.shape[1])).astype(int)
                 snowline_idx_nan = []
-<<<<<<< HEAD
                 for ncol in range(heights_steps_wsnow.shape[1]):
                     if ~np.isnan(heights_steps_wsnow[:, ncol]).all():
                         snowline_idx[ncol] = np.nanargmin(heights_steps_wsnow[:, ncol])
-=======
-                for ncol in range(heights_monthly_wsnow.shape[1]):
-                    if ~np.isnan(heights_monthly_wsnow[:, ncol]).all():
-                        snowline_idx[ncol] = np.nanargmin(heights_monthly_wsnow[:, ncol])
->>>>>>> fd6a26c0
                     else:
                         snowline_idx_nan.append(ncol)
                 heights_manual = heights[snowline_idx] - heights_change[snowline_idx] / 2
                 heights_manual[snowline_idx_nan] = np.nan
                 # this line below causes a potential All-NaN slice encountered issue at some time steps
-<<<<<<< HEAD
                 self.glac_wide_snowline[t_start:t_stop] = heights_manual
-=======
-                self.glac_wide_snowline[year_start_month_idx:year_stop_month_idx] = heights_manual
->>>>>>> fd6a26c0
 
             # Equilibrium line altitude (m a.s.l.)
             ela_mask = np.zeros(heights.shape)
@@ -1659,13 +1128,9 @@
         # ===== Off-glacier ====
         offglac_idx = np.where(self.offglac_bin_area_annual[:, year_idx] > 0)[0]
         if option_areaconstant == False and len(offglac_idx) > 0:
-<<<<<<< HEAD
             offglacier_area_steps = self.offglac_bin_area_annual[:, year_idx][
                 :, np.newaxis
             ].repeat(t_stop - t_start, axis=1)
-=======
-            offglacier_area_monthly = self.offglac_bin_area_annual[:, year_idx][:, np.newaxis].repeat(12, axis=1)
->>>>>>> fd6a26c0
 
             # Off-glacier precipitation (m3)
             self.offglac_wide_prec[t_start:t_stop] = (
@@ -1673,7 +1138,6 @@
                 * offglacier_area_steps[offglac_idx]
             ).sum(0)
             # Off-glacier melt (m3 w.e.)
-<<<<<<< HEAD
             self.offglac_wide_melt[t_start:t_stop] = (
                 self.offglac_bin_melt[:, t_start:t_stop][offglac_idx]
                 * offglacier_area_steps[offglac_idx]
@@ -1682,16 +1146,6 @@
             self.offglac_wide_refreeze[t_start:t_stop] = (
                 self.offglac_bin_refreeze[:, t_start:t_stop][offglac_idx]
                 * offglacier_area_steps[offglac_idx]
-=======
-            self.offglac_wide_melt[year_start_month_idx:year_stop_month_idx] = (
-                self.offglac_bin_melt[:, year_start_month_idx:year_stop_month_idx][offglac_idx]
-                * offglacier_area_monthly[offglac_idx]
-            ).sum(0)
-            # Off-glacier refreeze (m3 w.e.)
-            self.offglac_wide_refreeze[year_start_month_idx:year_stop_month_idx] = (
-                self.offglac_bin_refreeze[:, year_start_month_idx:year_stop_month_idx][offglac_idx]
-                * offglacier_area_monthly[offglac_idx]
->>>>>>> fd6a26c0
             ).sum(0)
             # Off-glacier runoff (m3)
             self.offglac_wide_runoff[t_start:t_stop] = (
@@ -1700,15 +1154,9 @@
                 - self.offglac_wide_refreeze[t_start:t_stop]
             )
             # Off-glacier snowpack (m3 w.e.)
-<<<<<<< HEAD
             self.offglac_wide_snowpack[t_start:t_stop] = (
                 self.offglac_bin_snowpack[:, t_start:t_stop][offglac_idx]
                 * offglacier_area_steps[offglac_idx]
-=======
-            self.offglac_wide_snowpack[year_start_month_idx:year_stop_month_idx] = (
-                self.offglac_bin_snowpack[:, year_start_month_idx:year_stop_month_idx][offglac_idx]
-                * offglacier_area_monthly[offglac_idx]
->>>>>>> fd6a26c0
             ).sum(0)
 
     def ensure_mass_conservation(self, diag, dates_table):
@@ -1764,7 +1212,6 @@
             1 - vol_change_annual_dif[chg_idx_melt] / vol_change_annual_mbmod_melt[chg_idx_melt]
         )
 
-<<<<<<< HEAD
         vol_change_annual_melt_reduction_monthly = np.zeros(dates_table.shape[0])
         for nyear, year in enumerate(years):
             step_idxs = np.where(self.dates_table.year == int(year))
@@ -1774,9 +1221,6 @@
             vol_change_annual_melt_reduction_monthly[t_start:t_stop] = (
                 vol_change_annual_melt_reduction[nyear]
             )
-=======
-        vol_change_annual_melt_reduction_monthly = np.repeat(vol_change_annual_melt_reduction, 12)
->>>>>>> fd6a26c0
 
         # Glacier-wide melt (m3 w.e.)
         self.glac_wide_melt = self.glac_wide_melt * vol_change_annual_melt_reduction_monthly
