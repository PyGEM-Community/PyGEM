--- conflicted
+++ resolved
@@ -271,14 +271,8 @@
     if pygem_prms.gcm_startyear == pygem_prms.gcm_bc_startyear:
         bc_prec = gcm_prec
     else:
-<<<<<<< HEAD
         bc_period = (pygem_prms.gcm_startyear - pygem_prms.ref_startyear)*12
         sim_period = ((pygem_prms.gcm_endyear+1) - pygem_prms.ref_startyear)*12
-=======
-        print('here')
-        bc_period = (pygem_prms.gcm_bc_startyear - pygem_prms.ref_startyear)*12
-        sim_period = ((pygem_prms.gcm_bc_endyear+1) - pygem_prms.ref_startyear)*12
->>>>>>> 225d817e
         bc_prec = gcm_prec[:,bc_period:sim_period]
     
     print(bc_prec.shape)
