--- conflicted
+++ resolved
@@ -60,13 +60,6 @@
         mbdata_fp = mbdata_fp + pygem_prms['calib']['data']['massbalance']['massbalance_fn']
 
     assert os.path.exists(mbdata_fp), 'Error, mass balance dataset does not exist: {mbdata_fp}'
-<<<<<<< HEAD
-    rgiid_cn = 'rgiid'
-    mb_cn = 'mb_mwea'
-    mberr_cn = 'mb_mwea_err'
-    mb_clim_cn = 'mb_clim_mwea'
-    mberr_clim_cn = 'mb_clim_mwea_err'
-=======
 
     # get column names and formats
     rgiid_cn = pygem_prms['calib']['data']['massbalance']['massbalance_rgiid_colname']
@@ -77,7 +70,6 @@
     massbalance_period_colname = pygem_prms['calib']['data']['massbalance']['massbalance_period_colname']
     massbalance_period_date_format = pygem_prms['calib']['data']['massbalance']['massbalance_period_date_format']
     massbalance_period_delimiter = pygem_prms['calib']['data']['massbalance']['massbalance_period_delimiter']
->>>>>>> ea2977fd
 
     # read reference mass balance dataset and pull data of interest
     mb_df = pd.read_csv(mbdata_fp)
