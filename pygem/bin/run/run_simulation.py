"""
Python Glacier Evolution Model (PyGEM)

copyright © 2018 David Rounce <drounce@cmu.edu>

Distributed under the MIT license

Run a model simulation
"""
# Default climate data is ERA5; specify CMIP5 by specifying a filename to the argument:
#    (Command line) python run_simulation_list_multiprocess.py -gcm_list_fn=C:\...\gcm_rcpXX_filenames.txt
#      - Default is running ERA5 in parallel with five processors.
#    (Spyder) %run run_simulation_list_multiprocess.py C:\...\gcm_rcpXX_filenames.txt -option_parallels=0
#      - Spyder cannot run parallels, so always set -option_parallels=0 when testing in Spyder.
# Spyder cannot run parallels, so always set -option_parallels=0 when testing in Spyder.

# Built-in libraries
import argparse
import copy
import json
import multiprocessing
import os
import sys
import time
import warnings

import matplotlib.pyplot as plt
import numpy as np

# External libraries
import pandas as pd
import xarray as xr
from scipy.stats import median_abs_deviation

# pygem imports
from pygem.setup.config import ConfigManager

# instantiate ConfigManager
config_manager = ConfigManager()
# read the config
pygem_prms = config_manager.read_config()
# oggm imports
from oggm import cfg, tasks, utils
from oggm.core.flowline import FluxBasedModel, SemiImplicitModel
from oggm.core.massbalance import apparent_mb_from_any_mb

import pygem.gcmbiasadj as gcmbiasadj
import pygem.pygem_modelsetup as modelsetup
from pygem import class_climate, output
from pygem.glacierdynamics import MassRedistributionCurveModel
from pygem.massbalance import PyGEMMassBalance
from pygem.oggm_compat import (
    single_flowline_glacier_directory,
    single_flowline_glacier_directory_with_calving,
)
from pygem.output import calc_stats_array
from pygem.plot import graphics
from pygem.shop import debris

cfg.PARAMS['hydro_month_nh'] = 1
cfg.PARAMS['hydro_month_sh'] = 1
cfg.PARAMS['trapezoid_lambdas'] = 1


# ----- FUNCTIONS -----
def none_or_value(value):
    """Custom type function to handle 'none' or 'null' as None."""
    if value.lower() in {'none', 'null'}:
        return None
    return value


def getparser():
    """
    Use argparse to add arguments from the command line

    Parameters
    ----------
    gcm_list_fn (optional) : str
        text file that contains the climate data to be used in the model simulation
    sim_climate_name (optional) : str
        gcm name
    sim_climate_scenario (optional) : str
        representative concentration pathway or shared socioeconomic pathway (ex. 'rcp26', 'ssp585')
    realization (optional) : str
        single realization from large ensemble (ex. '1011.001', '1301.020')
        see CESM2 Large Ensemble Community Project by NCAR for more information
    realization_list (optional) : str
        text file that contains the realizations to be used in the model simulation
    ncores (optional) : int
        number of cores to use in parallels
    rgi_glac_number_fn (optional) : str
        filepath of .json file containing a list of glacier numbers that used to run batches on the supercomputer
    batch_number (optional): int
        batch number used to differentiate output on supercomputer
    option_ordered : int
        option to keep glaciers ordered or to grab every n value for the batch
        (the latter helps make sure run times on each core are similar as it removes any timing differences caused by
         regional variations)
    debug (optional) : int
        Switch for turning debug printing on or off (default = 0 (off))

    Returns
    -------
    Object containing arguments and their respective values.
    """
    parser = argparse.ArgumentParser(description='Run PyGEM simulation')
    # add arguments
    parser.add_argument(
        '-rgi_region01',
        type=int,
        default=pygem_prms['setup']['rgi_region01'],
        help='Randoph Glacier Inventory region (can take multiple, e.g. `-run_region01 1 2 3`)',
        nargs='+',
    )
    parser.add_argument(
        '-rgi_region02',
        type=str,
        default=pygem_prms['setup']['rgi_region02'],
        nargs='+',
        help='Randoph Glacier Inventory subregion (either `all` or multiple spaced integers,  e.g. `-run_region02 1 2 3`)',
    )
    parser.add_argument(
        '-rgi_glac_number',
        action='store',
        type=float,
        default=pygem_prms['setup']['glac_no'],
        nargs='+',
        help='Randoph Glacier Inventory glacier number (can take multiple)',
    )
    parser.add_argument(
        '-ref_climate_name',
        action='store',
        type=str,
        default=pygem_prms['climate']['ref_climate_name'],
        help='reference gcm name',
    )
    parser.add_argument(
        '-ref_startyear',
        action='store',
        type=int,
        default=pygem_prms['climate']['ref_startyear'],
        help='reference period starting year for calibration (typically 2000)',
    )
    parser.add_argument(
        '-ref_endyear',
        action='store',
        type=int,
        default=pygem_prms['climate']['ref_endyear'],
        help='reference period ending year for calibration (typically 2019)',
    )
    parser.add_argument(
        '-rgi_glac_number_fn',
        action='store',
        type=str,
        default=None,
        help='filepath containing list of rgi_glac_number, helpful for running batches on spc',
    )
    parser.add_argument(
        '-gcm_list_fn',
        action='store',
        type=str,
        default=pygem_prms['climate']['ref_climate_name'],
        help='text file full of commands to run (ex. CanESM2 or CESM2)',
    )
    parser.add_argument(
        '-sim_climate_name',
        action='store',
        type=str,
        default=pygem_prms['climate']['sim_climate_name'],
        help='GCM name used for model run',
    )
    parser.add_argument(
        '-sim_climate_scenario',
        action='store',
        type=none_or_value,
        default=pygem_prms['climate']['sim_climate_scenario'],
        help='rcp or ssp sim_climate_scenario used for model run (ex. rcp26 or ssp585)',
    )
    parser.add_argument(
        '-realization',
        action='store',
        type=str,
        default=None,
        help='realization from large ensemble used for model run (ex. 1011.001 or 1301.020)',
    )
    parser.add_argument(
        '-realization_list',
        action='store',
        type=str,
        default=None,
        help='text file full of realizations to run',
    )
    parser.add_argument(
        '-sim_startyear',
        action='store',
        type=int,
        default=pygem_prms['climate']['sim_startyear'],
        help='start year for the model run',
    )
    parser.add_argument(
        '-sim_endyear',
        action='store',
        type=int,
        default=pygem_prms['climate']['sim_endyear'],
        help='start year for the model run',
    )
    parser.add_argument(
        '-mcmc_burn_pct',
        action='store',
        type=int,
        default=0,
        help='percent of MCMC chain to burn off from beginning (defaults to 0, assuming that burn in was performed in calibration)',
    )
    parser.add_argument(
        '-ncores',
        action='store',
        type=int,
        default=1,
        help='number of simultaneous processes (cores) to use',
    )
    parser.add_argument(
        '-batch_number',
        action='store',
        type=int,
        default=None,
        help='Batch number used to differentiate output on supercomputer',
    )
    parser.add_argument(
        '-kp',
        action='store',
        type=float,
        default=pygem_prms['sim']['params']['kp'],
        help='Precipitation bias',
    )
    parser.add_argument(
        '-tbias',
        action='store',
        type=float,
        default=pygem_prms['sim']['params']['tbias'],
        help='Temperature bias',
    )
    parser.add_argument(
        '-ddfsnow',
        action='store',
        type=float,
        default=pygem_prms['sim']['params']['ddfsnow'],
        help='Degree-day factor of snow',
    )
    parser.add_argument(
        '-oggm_working_dir',
        action='store',
        type=str,
        default=f'{pygem_prms["root"]}/{pygem_prms["oggm"]["oggm_gdir_relpath"]}',
        help='Specify OGGM working dir - useful if performing a grid search and have duplicated glacier directories',
    )
    parser.add_argument(
        '-option_calibration',
        action='store',
        type=none_or_value,
        default=pygem_prms['calib']['option_calibration'],
        help='calibration option ("emulator", "MCMC", "HH2015", "HH2015mod", "None")',
    )
    parser.add_argument(
        '-option_dynamics',
        action='store',
        type=none_or_value,
        default=pygem_prms['sim']['option_dynamics'],
        help='glacier dynamics scheme (options: ``OGGM`, `MassRedistributionCurves`, `None`)',
    )
    parser.add_argument(
        '-use_regional_glen_a',
        action='store',
        type=bool,
        default=pygem_prms['sim']['oggm_dynamics']['use_regional_glen_a'],
        help='Take the glacier flow parameterization from regionally calibrated priors (boolean: `0` or `1`, `True` or `False`)',
    )
    parser.add_argument(
        '-option_bias_adjustment',
        action='store',
        type=int,
        default=pygem_prms['sim']['option_bias_adjustment'],
        help='Bias adjustment option (options: `0`, `1`, `2`, `3`. 0: no adjustment, \
                                    1: new prec scheme and temp building on HH2015, \
                                    2: HH2015 methods, 3: quantile delta mapping)',
    )
    parser.add_argument(
        '-nsims',
        action='store',
        type=int,
        default=pygem_prms['sim']['nsims'],
        help='number of simulations (note, defaults to 1 if `option_calibration` != `MCMC`)',
    )
    parser.add_argument(
        '-modelprms_fp',
        action='store',
        type=str,
        default=None,
        help='model parameters filepath',
    )
    parser.add_argument(
        '-outputfn_sfix',
        action='store',
        type=str,
        default='',
        help='append custom filename suffix to simulation output',
    )
    # flags
    parser.add_argument(
        '-export_all_simiters',
        action='store_true',
        help='Flag to export data from all simulations',
        default=pygem_prms['sim']['out']['export_all_simiters'],
    )
    parser.add_argument(
        '-export_extra_vars',
        action='store_true',
        help='Flag to export extra variables (temp, prec, melt, acc, etc.)',
        default=pygem_prms['sim']['out']['export_extra_vars'],
    )
    parser.add_argument(
        '-export_binned_data',
        action='store_true',
        help='Flag to export binned data',
        default=pygem_prms['sim']['out']['export_binned_data'],
    )
    parser.add_argument(
        '-export_binned_components',
        action='store_true',
        help='Flag to export binned mass balance components (melt, accumulation, refreeze)',
        default=pygem_prms['sim']['out']['export_binned_components'],
    )
    parser.add_argument(
        '-option_ordered',
        action='store_true',
        help='Flag to keep glacier lists ordered (default is off)',
    )
    parser.add_argument(
        '-spinup',
        action='store_true',
        default=False,
        help='Flag to perform dynamical spinup before calibration',
    )
    parser.add_argument('-v', '--debug', action='store_true', help='Flag for debugging')

    return parser


def run(list_packed_vars):
    """
    Model simulation
    Parameters
    ----------
    list_packed_vars : list
        list of packed variables that enable the use of parallels

    Returns
    -------
    netcdf files of the simulation output (specific output is dependent on the output option)
    """
    # Unpack variables
    parser = getparser()
    args = parser.parse_args()
    count = list_packed_vars[0]
    glac_no = list_packed_vars[1]
    sim_climate_name = list_packed_vars[2]
    realization = list_packed_vars[3]
    if (sim_climate_name != args.ref_climate_name) and (args.sim_climate_scenario is None):
        sim_climate_scenario = os.path.basename(args.gcm_list_fn).split('_')[1]
    else:
        sim_climate_scenario = args.sim_climate_scenario
    debug = args.debug
    if debug:
        print(f'sim_climate_scenario:{sim_climate_scenario}')

    # ===== LOAD GLACIERS =====
    main_glac_rgi = modelsetup.selectglaciersrgitable(glac_no=glac_no)

    # ===== TIME PERIOD =====
    # Reference Calibration Period
    # adjust end year in event that gcm_end year precedes ref_startyear
    ref_endyear = min([args.ref_endyear, args.sim_endyear])
    dates_table_ref = modelsetup.datesmodelrun(
        startyear=args.ref_startyear,
        endyear=ref_endyear,
        option_wateryear=pygem_prms['climate']['ref_wateryear'],
    )

    # GCM Full Period (includes reference and simulation periods)
    dates_table_full = modelsetup.datesmodelrun(
        startyear=min([args.ref_startyear, args.sim_startyear]),
        endyear=args.sim_endyear,
        option_wateryear=pygem_prms['climate']['sim_wateryear'],
    )

    # GCM Simulation Period
    dates_table = modelsetup.datesmodelrun(
        startyear=args.sim_startyear,
        endyear=args.sim_endyear,
        option_wateryear=pygem_prms['climate']['sim_wateryear'],
    )

    if debug:
        print('ref years:', args.ref_startyear, ref_endyear)
        print('sim years:', args.sim_startyear, args.sim_endyear)

    # ===== LOAD CLIMATE DATA =====
    # Future simulations are not yet set up with daily data
    if pygem_prms['time']['timestep'] == 'daily':
        assert args.sim_endyear <= 2025, 'Future daily data is not yet available'

    # Climate class
    if sim_climate_name in ['ERA5', 'COAWST']:
        gcm = class_climate.GCM(name=sim_climate_name)
        ref_gcm = gcm
        dates_table_ref = dates_table_full
    else:
        # GCM object
        if realization is None:
            gcm = class_climate.GCM(name=sim_climate_name, sim_climate_scenario=sim_climate_scenario)
        else:
            gcm = class_climate.GCM(
                name=sim_climate_name,
                sim_climate_scenario=sim_climate_scenario,
                realization=realization,
            )
        # Reference GCM
        ref_gcm = class_climate.GCM(name=args.ref_climate_name)

    # ----- Select Temperature and Precipitation Data -----
    # Air temperature [degC]
    gcm_temp, gcm_dates = gcm.importGCMvarnearestneighbor_xarray(
        gcm.temp_fn, gcm.temp_vn, main_glac_rgi, dates_table_full, verbose=debug
    )
    ref_temp, ref_dates = ref_gcm.importGCMvarnearestneighbor_xarray(
        ref_gcm.temp_fn, ref_gcm.temp_vn, main_glac_rgi, dates_table_ref, verbose=debug
    )
    # Precipitation [m]
    gcm_prec, gcm_dates = gcm.importGCMvarnearestneighbor_xarray(
        gcm.prec_fn, gcm.prec_vn, main_glac_rgi, dates_table_full, verbose=debug
    )
    ref_prec, ref_dates = ref_gcm.importGCMvarnearestneighbor_xarray(
        ref_gcm.prec_fn, ref_gcm.prec_vn, main_glac_rgi, dates_table_ref, verbose=debug
    )
    # Elevation [m asl]
    try:
        gcm_elev = gcm.importGCMfxnearestneighbor_xarray(gcm.elev_fn, gcm.elev_vn, main_glac_rgi)
    except:
        gcm_elev = None
    ref_elev = ref_gcm.importGCMfxnearestneighbor_xarray(ref_gcm.elev_fn, ref_gcm.elev_vn, main_glac_rgi)

    # ----- Temperature and Precipitation Bias Adjustments -----
    # No adjustments
    if args.option_bias_adjustment == 0 or sim_climate_name == args.ref_climate_name:
        if pygem_prms['climate']['sim_wateryear'] == 'hydro':
            dates_cn = 'wateryear'
        else:
            dates_cn = 'year'
        sim_idx_start = dates_table_full[dates_cn].to_list().index(args.sim_startyear)
        gcm_elev_adj = gcm_elev
        gcm_temp_adj = gcm_temp[:, sim_idx_start:]
        gcm_prec_adj = gcm_prec[:, sim_idx_start:]
        gcm_prec_biasadj_frac = np.ones(gcm_prec_adj.shape[0])
    # Bias correct based on reference climate data
    else:
        # OPTION 1: Adjust temp using Huss and Hock (2015), prec similar but addresses for variance and outliers
        if args.option_bias_adjustment == 1:
            # Temperature bias correction
            gcm_temp_adj, gcm_elev_adj = gcmbiasadj.temp_biasadj_HH2015(
                ref_temp,
                ref_elev,
                gcm_temp,
                dates_table_ref,
                dates_table_full,
                args.sim_startyear,
                args.ref_startyear,
            )
            # Precipitation bias correction
            gcm_prec_adj, gcm_elev_adj, gcm_prec_biasadj_frac = gcmbiasadj.prec_biasadj_opt1(
                ref_prec,
                ref_elev,
                gcm_prec,
                dates_table_ref,
                dates_table_full,
                args.sim_startyear,
                args.ref_startyear,
            )
<<<<<<< HEAD
            print('gcm_elev_adj:', gcm_elev_adj)
=======

>>>>>>> ea2977fd
        # OPTION 2: Adjust temp and prec using Huss and Hock (2015)
        elif args.option_bias_adjustment == 2:
            # Temperature bias correction
            gcm_temp_adj, gcm_elev_adj = gcmbiasadj.temp_biasadj_HH2015(
                ref_temp,
                ref_elev,
                gcm_temp,
                dates_table_ref,
                dates_table_full,
                args.sim_startyear,
                args.ref_startyear,
            )
            # Precipitation bias correction
            gcm_prec_adj, gcm_elev_adj, gcm_prec_biasadj_frac = gcmbiasadj.prec_biasadj_HH2015(
                ref_prec,
                ref_elev,
                gcm_prec,
                dates_table_ref,
                dates_table_full,
            )
        # OPTION 3: Adjust temp and prec using quantile delta mapping, Cannon et al. (2015)
        elif args.option_bias_adjustment == 3:
            # Temperature bias correction
            gcm_temp_adj, gcm_elev_adj = gcmbiasadj.temp_biasadj_QDM(
                ref_temp,
                ref_elev,
                gcm_temp,
                dates_table_ref,
                dates_table_full,
                args.sim_startyear,
                args.ref_startyear,
            )

            # Precipitation bias correction
            gcm_prec_adj, gcm_elev_adj = gcmbiasadj.prec_biasadj_QDM(
                ref_prec,
                ref_elev,
                gcm_prec,
                dates_table_ref,
                dates_table_full,
                args.sim_startyear,
                args.ref_startyear,
            )
            gcm_prec_biasadj_frac = np.ones(gcm_prec_adj.shape[0])

    # assert that the gcm_elev_adj is not None
    assert gcm_elev_adj is not None, 'No GCM elevation data'

    # ----- Other Climate Datasets (Air temperature variability [degC] and Lapse rate [K m-1])
    # Air temperature variability [degC]
    if pygem_prms['mb']['option_ablation'] != 2:
        gcm_tempstd = np.zeros((main_glac_rgi.shape[0], dates_table.shape[0]))
        ref_tempstd = np.zeros((main_glac_rgi.shape[0], dates_table_ref.shape[0]))
    elif pygem_prms['mb']['option_ablation'] == 2 and sim_climate_name in ['ERA5']:
        assert pygem_prms['time']['timestep'] != 'daily', 'Option 2 for ablation should not be used with daily data'
        gcm_tempstd, gcm_dates = gcm.importGCMvarnearestneighbor_xarray(
            gcm.tempstd_fn, gcm.tempstd_vn, main_glac_rgi, dates_table, verbose=debug
        )
        ref_tempstd = gcm_tempstd
    elif pygem_prms['mb']['option_ablation'] == 2 and args.ref_climate_name in ['ERA5']:
        assert pygem_prms['time']['timestep'] != 'daily', 'Option 2 for ablation should not be used with daily data'
        # Compute temp std based on reference climate data
        ref_tempstd, ref_dates = ref_gcm.importGCMvarnearestneighbor_xarray(
            ref_gcm.tempstd_fn,
            ref_gcm.tempstd_vn,
            main_glac_rgi,
            dates_table_ref,
            verbose=debug,
        )
        # Monthly average from reference climate data
        gcm_tempstd = gcmbiasadj.monthly_avg_array_rolled(ref_tempstd, dates_table_ref, dates_table_full)
    else:
        gcm_tempstd = np.zeros((main_glac_rgi.shape[0], dates_table.shape[0]))
        ref_tempstd = np.zeros((main_glac_rgi.shape[0], dates_table_ref.shape[0]))

    # Lapse rate
    if pygem_prms['sim']['params']['use_constant_lapserate']:
        gcm_lr = np.zeros((main_glac_rgi.shape[0], dates_table.shape[0])) + pygem_prms['sim']['params']['lapserate']
        ref_lr = np.zeros((main_glac_rgi.shape[0], dates_table_ref.shape[0])) + pygem_prms['sim']['params']['lapserate']
    else:
        if sim_climate_name in ['ERA-Interim', 'ERA5']:
<<<<<<< HEAD
            gcm_lr, gcm_dates = gcm.importGCMvarnearestneighbor_xarray(gcm.lr_fn, gcm.lr_vn, main_glac_rgi, dates_table,
                                                                       upscale_var_timestep=True, verbose=debug)
=======
            gcm_lr, gcm_dates = gcm.importGCMvarnearestneighbor_xarray(
                gcm.lr_fn, gcm.lr_vn, main_glac_rgi, dates_table, upscale_var_timestep=True, verbose=debug
            )
>>>>>>> ea2977fd
            ref_lr = gcm_lr
        else:
            # Compute lapse rates based on reference climate data
            ref_lr, ref_dates = ref_gcm.importGCMvarnearestneighbor_xarray(
                ref_gcm.lr_fn, ref_gcm.lr_vn, main_glac_rgi, dates_table_ref
            )
            # Monthly average from reference climate data
            gcm_lr = gcmbiasadj.monthly_avg_array_rolled(
                ref_lr,
                dates_table_ref,
                dates_table_full,
                args.sim_startyear,
                args.ref_startyear,
            )

    # ===== RUN MASS BALANCE =====
    # Number of simulations
    if args.option_calibration == 'MCMC':
        nsims = args.nsims
    else:
        nsims = 1

    # Number of years (for OGGM's run_until_and_store)
    nyears = len(dates_table.year.unique())
    nyears_ref = len(dates_table_ref.year.unique())

    for glac in range(main_glac_rgi.shape[0]):
        if glac == 0:
            print(
                sim_climate_name,
                ':',
                main_glac_rgi.loc[main_glac_rgi.index.values[glac], 'RGIId'],
            )
        # Select subsets of data
        glacier_rgi_table = main_glac_rgi.loc[main_glac_rgi.index.values[glac], :]
        glacier_str = '{0:0.5f}'.format(glacier_rgi_table['RGIId_float'])
        reg_str = str(glacier_rgi_table.O1Region).zfill(2)
        rgiid = main_glac_rgi.loc[main_glac_rgi.index.values[glac], 'RGIId']

        try:
            # ===== Load glacier data: area (km2), ice thickness (m), width (km) =====
            if glacier_rgi_table['TermType'] not in [1, 5] or not pygem_prms['setup']['include_frontalablation']:
                gdir = single_flowline_glacier_directory(glacier_str, working_dir=args.oggm_working_dir)
                gdir.is_tidewater = False
                calving_k = None
            else:
                gdir = single_flowline_glacier_directory_with_calving(glacier_str, working_dir=args.oggm_working_dir)
                gdir.is_tidewater = True
                cfg.PARAMS['use_kcalving_for_inversion'] = True
                cfg.PARAMS['use_kcalving_for_run'] = True

            # Flowlines
            fls = gdir.read_pickle('inversion_flowlines')

            # Reference gdir for ice thickness inversion
            gdir_ref = copy.deepcopy(gdir)
            gdir_ref.historical_climate = {
                'elev': ref_elev[glac],
                'temp': ref_temp[glac, :],
                'tempstd': ref_tempstd[glac, :],
                'prec': ref_prec[glac, :],
                'lr': ref_lr[glac, :],
            }
            gdir_ref.dates_table = dates_table_ref

            gdir.historical_climate = {
                'elev': gcm_elev_adj[glac],
                'temp': gcm_temp_adj[glac, :],
                'tempstd': gcm_tempstd[glac, :],
                'prec': gcm_prec_adj[glac, :],
                'lr': gcm_lr[glac, :],
            }
            # Warn if precipitation bias adjustment is greater than 2x
            if gcm_prec_biasadj_frac[glac] < 0.5 or gcm_prec_biasadj_frac[glac] > 2:
                warnings.warn(
                    f'Bias-adjusted GCM precipitation for {glacier_str} differs from that of the refernce climate data by a factor greater than 2x ({round(gcm_prec_biasadj_frac[glac], 2)})',
                    Warning,
                    stacklevel=2,
                )
            gdir.dates_table = dates_table

            glacier_area_km2 = fls[0].widths_m * fls[0].dx_meter / 1e6
            if (fls is not None) and (glacier_area_km2.sum() > 0):
                # Load model parameters
                if args.option_calibration:
                    modelprms_fp = args.modelprms_fp
                    if not modelprms_fp:
                        modelprms_fn = glacier_str + '-modelprms_dict.json'
                        modelprms_fp = (
                            pygem_prms['root'] + '/Output/calibration/' + glacier_str.split('.')[0].zfill(2) + '/'
                        ) + modelprms_fn

                    assert os.path.exists(modelprms_fp), 'Calibrated parameters do not exist.'
                    with open(modelprms_fp, 'r') as f:
                        modelprms_dict = json.load(f)

                    assert args.option_calibration in modelprms_dict, (
                        'Error: ' + args.option_calibration + ' not in modelprms_dict'
                    )
                    modelprms_all = modelprms_dict[args.option_calibration]
                    # MCMC needs model parameters to be selected
                    if args.option_calibration == 'MCMC':
                        if nsims == 1:
                            modelprms_all = {
                                'kp': [np.median(modelprms_all['kp']['chain_0'])],
                                'tbias': [np.median(modelprms_all['tbias']['chain_0'])],
                                'ddfsnow': [np.median(modelprms_all['ddfsnow']['chain_0'])],
                                'ddfice': [np.median(modelprms_all['ddfice']['chain_0'])],
                                'tsnow_threshold': modelprms_all['tsnow_threshold'],
                                'precgrad': modelprms_all['precgrad'],
                            }
                        else:
                            # Select every kth iteration to use for the ensemble
                            mcmc_sample_no = len(modelprms_all['kp']['chain_0'])
                            sims_burn = int(args.mcmc_burn_pct / 100 * mcmc_sample_no)
                            mp_spacing = int((mcmc_sample_no - sims_burn) / nsims)
                            mp_idx_start = np.arange(sims_burn, sims_burn + mp_spacing)
                            np.random.shuffle(mp_idx_start)
                            mp_idx_start = mp_idx_start[0]
                            mp_idx_all = np.arange(mp_idx_start, mcmc_sample_no, mp_spacing)
                            modelprms_all = {
                                'kp': [modelprms_all['kp']['chain_0'][mp_idx] for mp_idx in mp_idx_all],
                                'tbias': [modelprms_all['tbias']['chain_0'][mp_idx] for mp_idx in mp_idx_all],
                                'ddfsnow': [modelprms_all['ddfsnow']['chain_0'][mp_idx] for mp_idx in mp_idx_all],
                                'ddfice': [modelprms_all['ddfice']['chain_0'][mp_idx] for mp_idx in mp_idx_all],
                                'tsnow_threshold': modelprms_all['tsnow_threshold'] * nsims,
                                'precgrad': modelprms_all['precgrad'] * nsims,
                            }
                    else:
                        nsims = 1

                    # Calving parameter
                    if (
                        glacier_rgi_table['TermType'] not in [1, 5]
                        or not pygem_prms['setup']['include_frontalablation']
                    ):
                        calving_k = None
                    else:
                        # Load quality controlled frontal ablation data
                        fp = f'{pygem_prms["root"]}/{pygem_prms["calib"]["data"]["frontalablation"]["frontalablation_relpath"]}/analysis/{pygem_prms["calib"]["data"]["frontalablation"]["frontalablation_cal_fn"]}'
                        assert os.path.exists(fp), 'Calibrated calving dataset does not exist'
                        calving_df = pd.read_csv(fp)
                        calving_rgiids = list(calving_df.RGIId)

                        # Use calibrated value if individual data available
                        if rgiid in calving_rgiids:
                            calving_idx = calving_rgiids.index(rgiid)
                            calving_k = calving_df.loc[calving_idx, 'calving_k']
                            calving_k_nmad = calving_df.loc[calving_idx, 'calving_k_nmad']
                        # Otherwise, use region's median value
                        else:
                            calving_df['O1Region'] = [
                                int(x.split('-')[1].split('.')[0]) for x in calving_df.RGIId.values
                            ]
                            calving_df_reg = calving_df.loc[calving_df['O1Region'] == int(reg_str), :]
                            calving_k = np.median(calving_df_reg.calving_k)
                            calving_k_nmad = 0

                        if nsims == 1:
                            calving_k_values = np.array([calving_k])
                        else:
                            calving_k_values = calving_k + np.random.normal(loc=0, scale=calving_k_nmad, size=nsims)
                            calving_k_values[calving_k_values < 0.001] = 0.001
                            calving_k_values[calving_k_values > 5] = 5

                            #                            calving_k_values[:] = calving_k

                            while not abs(np.median(calving_k_values) - calving_k) < 0.001:
                                calving_k_values = calving_k + np.random.normal(loc=0, scale=calving_k_nmad, size=nsims)
                                calving_k_values[calving_k_values < 0.001] = 0.001
                                calving_k_values[calving_k_values > 5] = 5

                            #                                print(calving_k, np.median(calving_k_values))

                            assert abs(np.median(calving_k_values) - calving_k) < 0.001, (
                                'calving_k distribution too far off'
                            )

                        if debug:
                            print(
                                'calving_k_values:',
                                np.mean(calving_k_values),
                                np.std(calving_k_values),
                                '\n',
                                calving_k_values,
                            )

                else:
                    modelprms_all = {
                        'kp': [args.kp],
                        'tbias': [args.tbias],
                        'ddfsnow': [args.ddfsnow],
                        'ddfice': [args.ddfsnow / pygem_prms['sim']['params']['ddfsnow_iceratio']],
                        'tsnow_threshold': [pygem_prms['sim']['params']['tsnow_threshold']],
                        'precgrad': [pygem_prms['sim']['params']['precgrad']],
                    }
                    calving_k = np.zeros(nsims) + pygem_prms['sim']['params']['calving_k']
                    calving_k_values = calving_k

                if debug and gdir.is_tidewater:
                    print('calving_k:', calving_k)

                # Load OGGM glacier dynamics parameters (if necessary)
                if args.option_dynamics in ['OGGM', 'MassRedistributionCurves']:
                    # CFL number (may use different values for calving to prevent errors)
                    if (
                        glacier_rgi_table['TermType'] not in [1, 5]
                        or not pygem_prms['setup']['include_frontalablation']
                    ):
                        cfg.PARAMS['cfl_number'] = pygem_prms['sim']['oggm_dynamics']['cfl_number']
                    else:
                        cfg.PARAMS['cfl_number'] = pygem_prms['sim']['oggm_dynamics']['cfl_number_calving']

                    if debug:
                        print('cfl number:', cfg.PARAMS['cfl_number'])

                    if args.use_regional_glen_a:
                        glena_df = pd.read_csv(
                            f'{pygem_prms["root"]}/{pygem_prms["sim"]["oggm_dynamics"]["glen_a_regional_relpath"]}'
                        )
                        glena_O1regions = [int(x) for x in glena_df.O1Region.values]
                        assert glacier_rgi_table.O1Region in glena_O1regions, glacier_str + ' O1 region not in glena_df'
                        glena_idx = np.where(glena_O1regions == glacier_rgi_table.O1Region)[0][0]
                        glen_a_multiplier = glena_df.loc[glena_idx, 'glens_a_multiplier']
                        fs = glena_df.loc[glena_idx, 'fs']
                    else:
                        args.option_dynamics = None
                        fs = pygem_prms['sim']['oggm_dynamics']['fs']
                        glen_a_multiplier = pygem_prms['sim']['oggm_dynamics']['glen_a_multiplier']
                    glen_a = cfg.PARAMS['glen_a'] * glen_a_multiplier

                    # spinup
                    if args.spinup:
                        try:
                            # see if model_flowlines from spinup exist
                            nfls = gdir.read_pickle(
                                'model_flowlines',
                                filesuffix=f'_dynamic_spinup_pygem_mb_{args.sim_startyear}',
                            )
                        except:
                            raise
                        glen_a = gdir.get_diagnostics()['inversion_glen_a']
                        fs = gdir.get_diagnostics()['inversion_fs']

                # Time attributes and values
                if pygem_prms['climate']['sim_wateryear'] == 'hydro':
                    annual_columns = np.unique(dates_table['wateryear'].values)
                else:
                    annual_columns = np.unique(dates_table['year'].values)

                # append additional year to year_values to account for mass and area at end of period
                year_values = annual_columns
                year_values = np.concatenate((year_values, np.array([annual_columns[-1] + 1])))
                output_glac_temp_steps = np.zeros((dates_table.shape[0], nsims)) * np.nan
                output_glac_prec_steps = np.zeros((dates_table.shape[0], nsims)) * np.nan
                output_glac_acc_steps = np.zeros((dates_table.shape[0], nsims)) * np.nan
                output_glac_refreeze_steps = np.zeros((dates_table.shape[0], nsims)) * np.nan
                output_glac_melt_steps = np.zeros((dates_table.shape[0], nsims)) * np.nan
                output_glac_frontalablation_steps = np.zeros((dates_table.shape[0], nsims)) * np.nan
                output_glac_massbaltotal_steps = np.zeros((dates_table.shape[0], nsims)) * np.nan
                output_glac_runoff_steps = np.zeros((dates_table.shape[0], nsims)) * np.nan
                output_glac_snowline_steps = np.zeros((dates_table.shape[0], nsims)) * np.nan
<<<<<<< HEAD
                output_glac_snowline_scaf_steps = np.zeros((dates_table.shape[0], nsims)) * np.nan
                output_glac_meltextent_steps = np.zeros((dates_table.shape[0], nsims)) * np.nan
=======
>>>>>>> ea2977fd
                output_glac_area_annual = np.zeros((year_values.shape[0], nsims)) * np.nan
                output_glac_mass_annual = np.zeros((year_values.shape[0], nsims)) * np.nan
                output_glac_mass_bsl_annual = np.zeros((year_values.shape[0], nsims)) * np.nan
                output_glac_mass_change_ignored_annual = np.zeros((year_values.shape[0], nsims))
                output_glac_ELA_annual = np.zeros((year_values.shape[0], nsims)) * np.nan
                output_offglac_prec_steps = np.zeros((dates_table.shape[0], nsims)) * np.nan
                output_offglac_refreeze_steps = np.zeros((dates_table.shape[0], nsims)) * np.nan
                output_offglac_melt_steps = np.zeros((dates_table.shape[0], nsims)) * np.nan
                output_offglac_snowpack_steps = np.zeros((dates_table.shape[0], nsims)) * np.nan
                output_offglac_runoff_steps = np.zeros((dates_table.shape[0], nsims)) * np.nan
                output_glac_bin_icethickness_annual = None

                # Loop through model parameters
                count_exceed_boundary_errors = 0
                mb_em_sims = []
                for n_iter in range(nsims):
                    if debug:
                        print('n_iter:', n_iter)

                    if calving_k is not None:
                        calving_k = calving_k_values[n_iter]
                        cfg.PARAMS['calving_k'] = calving_k
                        cfg.PARAMS['inversion_calving_k'] = calving_k

                    # successful_run used to continue runs when catching specific errors
                    successful_run = True

                    modelprms = {
                        'kp': modelprms_all['kp'][n_iter],
                        'tbias': modelprms_all['tbias'][n_iter],
                        'ddfsnow': modelprms_all['ddfsnow'][n_iter],
                        'ddfice': modelprms_all['ddfice'][n_iter],
                        'tsnow_threshold': modelprms_all['tsnow_threshold'][n_iter],
                        'precgrad': modelprms_all['precgrad'][n_iter],
                    }

                    if debug:
                        print(
                            glacier_str
                            + '  kp: '
                            + str(np.round(modelprms['kp'], 2))
                            + ' ddfsnow: '
                            + str(np.round(modelprms['ddfsnow'], 4))
                            + ' tbias: '
                            + str(np.round(modelprms['tbias'], 2))
                        )

                    # ----- ICE THICKNESS INVERSION using OGGM -----
                    if args.option_dynamics is not None:
                        # Apply inversion_filter on mass balance with debris to avoid negative flux
                        if pygem_prms['mb']['include_debris']:
                            inversion_filter = True
                        else:
                            inversion_filter = False

                        # run inversion if spinup was not run previously
                        #   note that if `args.spinup`, spinup flowlines have already been imported above as `nfls` and thus inversion is not redone here
                        if not args.spinup:
                            # Perform inversion based on PyGEM MB using reference directory
                            mbmod_inv = PyGEMMassBalance(
                                gdir_ref,
                                modelprms,
                                glacier_rgi_table,
                                fls=fls,
                                option_areaconstant=True,
                                inversion_filter=inversion_filter,
                            )

                            # Non-tidewater glaciers
                            if not gdir.is_tidewater or not pygem_prms['setup']['include_frontalablation']:
                                # Arbitrariliy shift the MB profile up (or down) until mass balance is zero (equilibrium for inversion)
                                apparent_mb_from_any_mb(gdir, mb_model=mbmod_inv)
                                tasks.prepare_for_inversion(gdir)
                                tasks.mass_conservation_inversion(
                                    gdir,
                                    glen_a=cfg.PARAMS['glen_a'] * glen_a_multiplier,
                                    fs=fs,
                                )

                            # Tidewater glaciers
                            else:
                                cfg.PARAMS['use_kcalving_for_inversion'] = True
                                cfg.PARAMS['use_kcalving_for_run'] = True
                                tasks.find_inversion_calving_from_any_mb(
                                    gdir,
                                    mb_model=mbmod_inv,
                                    glen_a=cfg.PARAMS['glen_a'] * glen_a_multiplier,
                                    fs=fs,
                                )

                            # ----- INDENTED TO BE JUST WITH DYNAMICS -----
                            tasks.init_present_time_glacier(gdir)  # adds bins below

                            if not os.path.isfile(gdir.get_filepath('model_flowlines')):
                                tasks.compute_downstream_line(gdir)
                                tasks.compute_downstream_bedshape(gdir)
                                tasks.init_present_time_glacier(gdir)  # adds bins below

                            try:
                                if pygem_prms['mb']['include_debris']:
                                    debris.debris_binned(
                                        gdir, fl_str='model_flowlines'
                                    )  # add debris enhancement factors to flowlines
                                nfls = gdir.read_pickle('model_flowlines')
                            except:
                                raise

                        # Water Level
                        # Check that water level is within given bounds
                        cls = gdir.read_pickle('inversion_input')[-1]
                        th = cls['hgt'][-1]
                        vmin, vmax = cfg.PARAMS['free_board_marine_terminating']
                        water_level = utils.clip_scalar(0, th - vmax, th - vmin)

                    # No ice dynamics options
                    else:
                        nfls = fls

                    # Record initial surface h for overdeepening calculations
                    surface_h_initial = nfls[0].surface_h

                    # ------ MODEL WITH EVOLVING AREA ------
                    # Mass balance model
                    mbmod = PyGEMMassBalance(
                        gdir,
                        modelprms,
                        glacier_rgi_table,
                        fls=nfls,
                        option_areaconstant=False,
                    )

                    ######################################
                    ### OGGM dynamical evolution model ###
                    ######################################
                    if args.option_dynamics == 'OGGM':
                        if debug:
                            print('OGGM GLACIER DYNAMICS!')

                        # FluxBasedModel is older numerical scheme but includes frontal ablation
                        if gdir.is_tidewater:
                            ev_model = FluxBasedModel(
                                nfls,
                                y0=args.sim_startyear,
                                mb_model=mbmod,
                                glen_a=cfg.PARAMS['glen_a'] * glen_a_multiplier,
                                fs=fs,
                                is_tidewater=gdir.is_tidewater,
                                water_level=water_level,
                            )
                        # SemiImplicitModel is newer numerical solver, but does not yet include frontal ablation
                        else:
                            ev_model = SemiImplicitModel(
                                nfls,
                                y0=args.sim_startyear,
                                mb_model=mbmod,
                                glen_a=cfg.PARAMS['glen_a'] * glen_a_multiplier,
                                fs=fs,
                            )

                        if debug:
                            fig, ax = plt.subplots(1)
                            graphics.plot_modeloutput_section(
                                ev_model, ax=ax, lnlabel=f'Glacier year {args.sim_startyear}'
                            )
<<<<<<< HEAD

                        diag = ev_model.run_until_and_store(args.sim_endyear + 1)
                        ev_model.mb_model.glac_wide_volume_annual[-1] = diag.volume_m3[-1]
                        ev_model.mb_model.glac_wide_area_annual[-1] = diag.area_m2[-1]

=======

                        diag = ev_model.run_until_and_store(args.sim_endyear + 1)
                        ev_model.mb_model.glac_wide_volume_annual[-1] = diag.volume_m3[-1]
                        ev_model.mb_model.glac_wide_area_annual[-1] = diag.area_m2[-1]

>>>>>>> ea2977fd
                        # Record frontal ablation for tidewater glaciers and update total mass balance
                        if gdir.is_tidewater:
                            # Glacier-wide frontal ablation (m3 w.e.)
                            # - note: diag.calving_m3 is cumulative calving
                            if debug:
                                print('\n\ndiag.calving_m3:', diag.calving_m3.values)
                                print(
                                    'calving_m3_since_y0:',
                                    ev_model.calving_m3_since_y0,
                                )
                            calving_m3_annual = (
                                (diag.calving_m3.values[1:] - diag.calving_m3.values[0:-1])
                                * pygem_prms['constants']['density_ice']
                                / pygem_prms['constants']['density_water']
                            )
<<<<<<< HEAD
                            for n, year in enumerate(np.arange(args.sim_startyear, args.sim_endyear+1)):
=======
                            for n, year in enumerate(np.arange(args.sim_startyear, args.sim_endyear + 1)):
>>>>>>> ea2977fd
                                tstart, tstop = ev_model.mb_model.get_step_inds(year)
                                ev_model.mb_model.glac_wide_frontalablation[tstop] = calving_m3_annual[n]

                            # Glacier-wide total mass balance (m3 w.e.)
                            ev_model.mb_model.glac_wide_massbaltotal = (
                                ev_model.mb_model.glac_wide_massbaltotal - ev_model.mb_model.glac_wide_frontalablation
                            )

                            if debug:
                                print(
                                    'avg calving_m3:',
                                    calving_m3_annual.sum() / nyears,
                                )
                                print(
                                    'avg frontal ablation [Gta]:',
                                    np.round(
                                        ev_model.mb_model.glac_wide_frontalablation.sum() / 1e9 / nyears,
                                        4,
                                    ),
                                )
                                print(
                                    'avg frontal ablation [Gta]:',
                                    np.round(
                                        ev_model.calving_m3_since_y0
                                        * pygem_prms['constants']['density_ice']
                                        / 1e12
                                        / nyears,
                                        4,
                                    ),
                                )

                    ######################################
                    ##### mass redistribution model  #####
                    ######################################
                    elif args.option_dynamics == 'MassRedistributionCurves':
                        if debug:
                            print('MASS REDISTRIBUTION CURVES!')
                        ev_model = MassRedistributionCurveModel(
                            nfls,
                            mb_model=mbmod,
                            y0=args.sim_startyear,
                            glen_a=cfg.PARAMS['glen_a'] * glen_a_multiplier,
                            fs=fs,
                            is_tidewater=gdir.is_tidewater,
                            # water_level=gdir.get_diagnostics().get('calving_water_level', None)
                            water_level=water_level,
                        )

                        if debug:
                            fig, ax = plt.subplots(1)
                            graphics.plot_modeloutput_section(
                                ev_model, ax=ax, lnlabel=f'Glacier year {args.sim_startyear}'
                            )

                        _, diag = ev_model.run_until_and_store(args.sim_endyear + 1)
                        #    print('shape of volume:', ev_model.mb_model.glac_wide_volume_annual.shape, diag.volume_m3.shape)
                        ev_model.mb_model.glac_wide_volume_annual = diag.volume_m3.values
                        ev_model.mb_model.glac_wide_area_annual = diag.area_m2.values

                        # Record frontal ablation for tidewater glaciers and update total mass balance
                        if gdir.is_tidewater:
                            # Update glacier-wide frontal ablation (m3 w.e.)
                            ev_model.mb_model.glac_wide_frontalablation = (
                                ev_model.mb_model.glac_bin_frontalablation.sum(0)
                            )
                            # Update glacier-wide total mass balance (m3 w.e.)
                            ev_model.mb_model.glac_wide_massbaltotal = (
                                ev_model.mb_model.glac_wide_massbaltotal - ev_model.mb_model.glac_wide_frontalablation
                            )

                            if debug:
                                print(
                                    'avg frontal ablation [Gta]:',
                                    np.round(
                                        ev_model.mb_model.glac_wide_frontalablation.sum() / 1e9 / nyears,
                                        4,
                                    ),
                                )
                                print(
                                    'avg frontal ablation [Gta]:',
                                    np.round(
                                        ev_model.calving_m3_since_y0
                                        * pygem_prms['constants']['density_ice']
                                        / 1e12
                                        / nyears,
                                        4,
                                    ),
                                )

                    ######################################
                    ######### no dynamical model #########
                    ######################################
                    elif args.option_dynamics is None:
                        # Mass balance model
                        ev_model = None
                        diag = xr.Dataset()
                        mbmod = PyGEMMassBalance(
                            gdir,
                            modelprms,
                            glacier_rgi_table,
                            fls=fls,
                            option_areaconstant=True,
                        )
                        # ----- MODEL RUN WITH CONSTANT GLACIER AREA -----
                        years = np.arange(args.sim_startyear, args.sim_endyear + 1)
                        mb_all = []
                        for year in years:
                            # Calculate annual mass balance
                            mbmod.get_annual_mb(
                                nfls[0].surface_h,
                                fls=nfls,
                                fl_id=0,
                                year=year,
                                debug=debug,
                            )
                            # Record glacierwide annual mass balance
                            t_start, t_stop = mbmod.get_step_inds(year)
                            mb_all.append(
                                mbmod.glac_wide_massbaltotal[t_start : t_stop + 1].sum()
                                / mbmod.glacier_area_initial.sum()
                            )
                        mbmod.glac_wide_area_annual[-1] = mbmod.glac_wide_area_annual[0]
                        mbmod.glac_wide_volume_annual[-1] = mbmod.glac_wide_volume_annual[0]
                        diag['area_m2'] = mbmod.glac_wide_area_annual
                        diag['volume_m3'] = mbmod.glac_wide_volume_annual
                        diag['volume_bsl_m3'] = 0

                        if debug:
                            print(
                                'iter:',
                                n_iter,
                                'massbal (mean, std):',
                                np.round(np.mean(mb_all), 3),
                                np.round(np.std(mb_all), 3),
                                'massbal (med):',
                                np.round(np.median(mb_all), 3),
                            )

                    # Record output for successful runs
                    if successful_run:
                        if args.option_dynamics is not None:
                            if debug:
                                graphics.plot_modeloutput_section(
                                    ev_model, ax=ax, srfls='--', lnlabel=f'Glacier year {args.sim_endyear + 1}'
                                )
                                plt.figure()
                                diag.volume_m3.plot()
                                plt.show()

                            # Post-process data to ensure mass is conserved and update accordingly for ignored mass losses
                            #  ignored mass losses occur because mass balance model does not know ice thickness and flux divergence
                            area_initial = mbmod.glac_bin_area_annual[:, 0].sum()
                            mb_mwea_diag = (
                                (diag.volume_m3.values[-1] - diag.volume_m3.values[0])
                                / area_initial
                                / nyears
                                * pygem_prms['constants']['density_ice']
                                / pygem_prms['constants']['density_water']
                            )
                            mb_mwea_mbmod = mbmod.glac_wide_massbaltotal.sum() / area_initial / nyears

                            if debug:
                                vol_change_diag = diag.volume_m3.values[-1] - diag.volume_m3.values[0]
                                print(
                                    '  vol init  [Gt]:',
                                    np.round(diag.volume_m3.values[0] * 0.9 / 1e9, 5),
                                )
                                print(
                                    '  vol final [Gt]:',
                                    np.round(diag.volume_m3.values[-1] * 0.9 / 1e9, 5),
                                )
                                print(
                                    '  vol change[Gt]:',
                                    np.round(vol_change_diag * 0.9 / 1e9, 5),
                                )
                                print('  mb [mwea]:', np.round(mb_mwea_diag, 2))
                                print('  mb_mbmod [mwea]:', np.round(mb_mwea_mbmod, 2))

                            if np.abs(mb_mwea_diag - mb_mwea_mbmod) > 1e-6:
                                ev_model.mb_model.ensure_mass_conservation(diag)

                        if debug:
                            print(
                                'mass loss [Gt]:',
                                mbmod.glac_wide_massbaltotal.sum() / 1e9,
                            )

                        # RECORD PARAMETERS TO DATASET
                        output_glac_temp_steps[:, n_iter] = mbmod.glac_wide_temp
                        output_glac_prec_steps[:, n_iter] = mbmod.glac_wide_prec
                        output_glac_acc_steps[:, n_iter] = mbmod.glac_wide_acc
                        output_glac_refreeze_steps[:, n_iter] = mbmod.glac_wide_refreeze
                        output_glac_melt_steps[:, n_iter] = mbmod.glac_wide_melt
                        output_glac_frontalablation_steps[:, n_iter] = mbmod.glac_wide_frontalablation
                        output_glac_massbaltotal_steps[:, n_iter] = mbmod.glac_wide_massbaltotal
                        output_glac_runoff_steps[:, n_iter] = mbmod.glac_wide_runoff
                        output_glac_snowline_steps[:, n_iter] = mbmod.glac_wide_snowline
<<<<<<< HEAD
                        output_glac_snowline_scaf_steps[:, n_iter] = mbmod.glac_wide_snowline_scaf
                        output_glac_meltextent_steps[:, n_iter] = mbmod.glac_wide_meltextent
=======
>>>>>>> ea2977fd
                        output_glac_area_annual[:, n_iter] = diag.area_m2.values
                        output_glac_mass_annual[:, n_iter] = (
                            diag.volume_m3.values * pygem_prms['constants']['density_ice']
                        )
                        output_glac_mass_bsl_annual[:, n_iter] = (
                            diag.volume_bsl_m3.values * pygem_prms['constants']['density_ice']
                        )
                        output_glac_mass_change_ignored_annual[:-1, n_iter] = (
                            mbmod.glac_wide_volume_change_ignored_annual * pygem_prms['constants']['density_ice']
                        )
                        output_glac_ELA_annual[:, n_iter] = mbmod.glac_wide_ELA_annual
                        output_offglac_prec_steps[:, n_iter] = mbmod.offglac_wide_prec

                        output_offglac_refreeze_steps[:, n_iter] = mbmod.offglac_wide_refreeze
                        output_offglac_melt_steps[:, n_iter] = mbmod.offglac_wide_melt
                        output_offglac_snowpack_steps[:, n_iter] = mbmod.offglac_wide_snowpack
                        output_offglac_runoff_steps[:, n_iter] = mbmod.offglac_wide_runoff

                        if output_glac_bin_icethickness_annual is None:
                            output_glac_bin_area_annual_sim = mbmod.glac_bin_area_annual[:, :, np.newaxis]
                            output_glac_bin_mass_annual_sim = (
                                mbmod.glac_bin_area_annual
                                * mbmod.glac_bin_icethickness_annual
                                * pygem_prms['constants']['density_ice']
                            )[:, :, np.newaxis]
                            output_glac_bin_icethickness_annual_sim = (mbmod.glac_bin_icethickness_annual)[
                                :, :, np.newaxis
                            ]
                            # Update the latest thickness and volume
                            if ev_model is not None:
                                fl_dx_meter = getattr(ev_model.fls[0], 'dx_meter', None)
                                fl_widths_m = getattr(ev_model.fls[0], 'widths_m', None)
                                fl_section = getattr(ev_model.fls[0], 'section', None)
                            else:
                                fl_dx_meter = getattr(nfls[0], 'dx_meter', None)
                                fl_widths_m = getattr(nfls[0], 'widths_m', None)
                                fl_section = getattr(nfls[0], 'section', None)
                            if fl_section is not None and fl_widths_m is not None:
                                # thickness
                                icethickness_t0 = np.zeros(fl_section.shape)
                                icethickness_t0[fl_widths_m > 0] = (
                                    fl_section[fl_widths_m > 0] / fl_widths_m[fl_widths_m > 0]
                                )
                                output_glac_bin_icethickness_annual_sim[:, -1, 0] = icethickness_t0
                                # mass
                                glacier_vol_t0 = fl_widths_m * fl_dx_meter * icethickness_t0
                                output_glac_bin_mass_annual_sim[:, -1, 0] = (
                                    glacier_vol_t0 * pygem_prms['constants']['density_ice']
                                )
                            output_glac_bin_area_annual = output_glac_bin_area_annual_sim
                            output_glac_bin_mass_annual = output_glac_bin_mass_annual_sim
                            output_glac_bin_icethickness_annual = output_glac_bin_icethickness_annual_sim
                            output_glac_bin_massbalclim_annual_sim = np.zeros(mbmod.glac_bin_icethickness_annual.shape)
                            output_glac_bin_massbalclim_annual_sim[:, :-1] = mbmod.glac_bin_massbalclim_annual
                            output_glac_bin_massbalclim_annual = output_glac_bin_massbalclim_annual_sim[
                                :, :, np.newaxis
                            ]
                            output_glac_bin_massbalclim_steps_sim = np.zeros(mbmod.glac_bin_massbalclim.shape)
                            output_glac_bin_massbalclim_steps_sim = mbmod.glac_bin_massbalclim
                            output_glac_bin_massbalclim_steps = output_glac_bin_massbalclim_steps_sim[:, :, np.newaxis]
                            # accumulation
                            output_glac_bin_acc_steps_sim = np.zeros(mbmod.bin_acc.shape)
                            output_glac_bin_acc_steps_sim = mbmod.bin_acc
                            output_glac_bin_acc_steps = output_glac_bin_acc_steps_sim[:, :, np.newaxis]
                            # refreeze
                            output_glac_bin_refreeze_steps_sim = np.zeros(mbmod.glac_bin_refreeze.shape)
                            output_glac_bin_refreeze_steps_sim = mbmod.glac_bin_refreeze
                            output_glac_bin_refreeze_steps = output_glac_bin_refreeze_steps_sim[:, :, np.newaxis]
                            # melt
                            output_glac_bin_melt_steps_sim = np.zeros(mbmod.glac_bin_melt.shape)
                            output_glac_bin_melt_steps_sim = mbmod.glac_bin_melt
                            output_glac_bin_melt_steps = output_glac_bin_melt_steps_sim[:, :, np.newaxis]

                        else:
                            # Update the latest thickness and volume
                            output_glac_bin_area_annual_sim = mbmod.glac_bin_area_annual[:, :, np.newaxis]
                            output_glac_bin_mass_annual_sim = (
                                mbmod.glac_bin_area_annual
                                * mbmod.glac_bin_icethickness_annual
                                * pygem_prms['constants']['density_ice']
                            )[:, :, np.newaxis]
                            output_glac_bin_icethickness_annual_sim = (mbmod.glac_bin_icethickness_annual)[
                                :, :, np.newaxis
                            ]
                            if ev_model is not None:
                                fl_dx_meter = getattr(ev_model.fls[0], 'dx_meter', None)
                                fl_widths_m = getattr(ev_model.fls[0], 'widths_m', None)
                                fl_section = getattr(ev_model.fls[0], 'section', None)
                            else:
                                fl_dx_meter = getattr(nfls[0], 'dx_meter', None)
                                fl_widths_m = getattr(nfls[0], 'widths_m', None)
                                fl_section = getattr(nfls[0], 'section', None)
                            if fl_section is not None and fl_widths_m is not None:
                                # thickness
                                icethickness_t0 = np.zeros(fl_section.shape)
                                icethickness_t0[fl_widths_m > 0] = (
                                    fl_section[fl_widths_m > 0] / fl_widths_m[fl_widths_m > 0]
                                )
                                output_glac_bin_icethickness_annual_sim[:, -1, 0] = icethickness_t0
                                # mass
                                glacier_vol_t0 = fl_widths_m * fl_dx_meter * icethickness_t0
                                output_glac_bin_mass_annual_sim[:, -1, 0] = (
                                    glacier_vol_t0 * pygem_prms['constants']['density_ice']
                                )
                            output_glac_bin_area_annual = np.append(
                                output_glac_bin_area_annual,
                                output_glac_bin_area_annual_sim,
                                axis=2,
                            )
                            output_glac_bin_mass_annual = np.append(
                                output_glac_bin_mass_annual,
                                output_glac_bin_mass_annual_sim,
                                axis=2,
                            )
                            output_glac_bin_icethickness_annual = np.append(
                                output_glac_bin_icethickness_annual,
                                output_glac_bin_icethickness_annual_sim,
                                axis=2,
                            )
                            output_glac_bin_massbalclim_annual_sim = np.zeros(mbmod.glac_bin_icethickness_annual.shape)
                            output_glac_bin_massbalclim_annual_sim[:, :-1] = mbmod.glac_bin_massbalclim_annual
                            output_glac_bin_massbalclim_annual = np.append(
                                output_glac_bin_massbalclim_annual,
                                output_glac_bin_massbalclim_annual_sim[:, :, np.newaxis],
                                axis=2,
                            )
                            output_glac_bin_massbalclim_steps_sim = np.zeros(mbmod.glac_bin_massbalclim.shape)
                            output_glac_bin_massbalclim_steps_sim = mbmod.glac_bin_massbalclim
                            output_glac_bin_massbalclim_steps = np.append(
                                output_glac_bin_massbalclim_steps,
                                output_glac_bin_massbalclim_steps_sim[:, :, np.newaxis],
                                axis=2,
                            )
                            # accumulation
                            output_glac_bin_acc_steps_sim = np.zeros(mbmod.bin_acc.shape)
                            output_glac_bin_acc_steps_sim = mbmod.bin_acc
                            output_glac_bin_acc_steps = np.append(
                                output_glac_bin_acc_steps,
                                output_glac_bin_acc_steps_sim[:, :, np.newaxis],
                                axis=2,
                            )
                            # melt
                            output_glac_bin_melt_steps_sim = np.zeros(mbmod.glac_bin_melt.shape)
                            output_glac_bin_melt_steps_sim = mbmod.glac_bin_melt
                            output_glac_bin_melt_steps = np.append(
                                output_glac_bin_melt_steps,
                                output_glac_bin_melt_steps_sim[:, :, np.newaxis],
                                axis=2,
                            )
                            # refreeze
                            output_glac_bin_refreeze_steps_sim = np.zeros(mbmod.glac_bin_refreeze.shape)
                            output_glac_bin_refreeze_steps_sim = mbmod.glac_bin_refreeze
                            output_glac_bin_refreeze_steps = np.append(
                                output_glac_bin_refreeze_steps,
                                output_glac_bin_refreeze_steps_sim[:, :, np.newaxis],
                                axis=2,
                            )

                # ===== Export Results =====
                if count_exceed_boundary_errors < nsims:
                    # ----- STATS OF ALL VARIABLES -----
                    # Output statistics
                    if args.export_all_simiters and nsims > 1:
                        # Instantiate dataset
                        output_stats = output.glacierwide_stats(
                            glacier_rgi_table=glacier_rgi_table,
                            dates_table=dates_table,
                            timestep=pygem_prms['time']['timestep'],
                            nsims=1,
                            sim_climate_name=sim_climate_name,
                            sim_climate_scenario=sim_climate_scenario,
                            realization=realization,
                            modelprms=modelprms,
                            ref_startyear=args.ref_startyear,
                            ref_endyear=ref_endyear,
                            sim_startyear=args.sim_startyear,
                            sim_endyear=args.sim_endyear,
                            option_calibration=args.option_calibration,
                            option_bias_adjustment=args.option_bias_adjustment,
                            option_dynamics=args.option_dynamics,
                            extra_vars=args.export_extra_vars,
                        )
                        base_fn = (
                            output_stats.get_fn()
                        )  # should contain 'SETS' which is later used to replace with the specific iteration
                        for n_iter in range(nsims):
                            # pass model params for iteration and update output dataset model params
                            output_stats.set_modelprms({key: modelprms_all[key][n_iter] for key in modelprms_all})
                            # create and return xarray dataset
                            output_stats.create_xr_ds()
                            output_ds_all_stats = output_stats.get_xr_ds()
                            # fill values
                            output_ds_all_stats['glac_runoff'].values[0, :] = output_glac_runoff_steps[:, n_iter]
                            output_ds_all_stats['glac_area_annual'].values[0, :] = output_glac_area_annual[:, n_iter]
                            output_ds_all_stats['glac_mass_annual'].values[0, :] = output_glac_mass_annual[:, n_iter]
                            output_ds_all_stats['glac_mass_bsl_annual'].values[0, :] = output_glac_mass_bsl_annual[
                                :, n_iter
                            ]
                            output_ds_all_stats['glac_ELA_annual'].values[0, :] = output_glac_ELA_annual[:, n_iter]
                            output_ds_all_stats['offglac_runoff'].values[0, :] = output_offglac_runoff_steps[:, n_iter]
                            if args.export_extra_vars:
                                output_ds_all_stats['glac_temp'].values[0, :] = (
                                    output_glac_temp_steps[:, n_iter] + 273.15
                                )
                                output_ds_all_stats['glac_prec'].values[0, :] = output_glac_prec_steps[:, n_iter]
                                output_ds_all_stats['glac_acc'].values[0, :] = output_glac_acc_steps[:, n_iter]
                                output_ds_all_stats['glac_refreeze'].values[0, :] = output_glac_refreeze_steps[
                                    :, n_iter
                                ]
                                output_ds_all_stats['glac_melt'].values[0, :] = output_glac_melt_steps[:, n_iter]
                                output_ds_all_stats['glac_frontalablation'].values[0, :] = (
                                    output_glac_frontalablation_steps[:, n_iter]
                                )
                                output_ds_all_stats['glac_massbaltotal'].values[0, :] = output_glac_massbaltotal_steps[
                                    :, n_iter
                                ]
                                output_ds_all_stats['glac_snowline'].values[0, :] = output_glac_snowline_steps[
<<<<<<< HEAD
                                    :, n_iter
                                ]
                                output_ds_all_stats['glac_scaf'].values[0, :] = output_glac_snowline_scaf_steps[
                                    :, n_iter
                                ]
                                output_ds_all_stats['glac_meltextent'].values[0, :] = output_glac_meltextent_steps[
=======
>>>>>>> ea2977fd
                                    :, n_iter
                                ]
                                output_ds_all_stats['glac_mass_change_ignored_annual'].values[0, :] = (
                                    output_glac_mass_change_ignored_annual[:, n_iter]
                                )
                                output_ds_all_stats['offglac_prec'].values[0, :] = output_offglac_prec_steps[:, n_iter]
                                output_ds_all_stats['offglac_melt'].values[0, :] = output_offglac_melt_steps[:, n_iter]
                                output_ds_all_stats['offglac_refreeze'].values[0, :] = output_offglac_refreeze_steps[
                                    :, n_iter
                                ]
                                output_ds_all_stats['offglac_snowpack'].values[0, :] = output_offglac_snowpack_steps[
                                    :, n_iter
                                ]

                            # export glacierwide stats for iteration
                            output_stats.set_fn(base_fn.replace('SETS', f'set{n_iter}') + args.outputfn_sfix + 'all.nc')
                            output_stats.save_xr_ds()

                    # instantiate dataset for merged simulations
                    output_stats = output.glacierwide_stats(
                        glacier_rgi_table=glacier_rgi_table,
                        dates_table=dates_table,
                        timestep=pygem_prms['time']['timestep'],
                        nsims=nsims,
                        sim_climate_name=sim_climate_name,
                        sim_climate_scenario=sim_climate_scenario,
                        realization=realization,
                        modelprms=modelprms,
                        ref_startyear=args.ref_startyear,
                        ref_endyear=ref_endyear,
                        sim_startyear=args.sim_startyear,
                        sim_endyear=args.sim_endyear,
                        option_calibration=args.option_calibration,
                        option_bias_adjustment=args.option_bias_adjustment,
                        option_dynamics=args.option_dynamics,
                        extra_vars=args.export_extra_vars,
                    )
                    # create and return xarray dataset
                    output_stats.create_xr_ds()
                    output_ds_all_stats = output_stats.get_xr_ds()

                    # get stats from all simulations which will be stored
                    output_glac_runoff_steps_stats = calc_stats_array(output_glac_runoff_steps)
                    output_glac_area_annual_stats = calc_stats_array(output_glac_area_annual)
                    output_glac_mass_annual_stats = calc_stats_array(output_glac_mass_annual)
                    output_glac_mass_bsl_annual_stats = calc_stats_array(output_glac_mass_bsl_annual)
                    output_glac_ELA_annual_stats = calc_stats_array(output_glac_ELA_annual)
                    output_offglac_runoff_steps_stats = calc_stats_array(output_offglac_runoff_steps)
                    if args.export_extra_vars:
                        output_glac_temp_steps_stats = calc_stats_array(output_glac_temp_steps)
                        output_glac_prec_steps_stats = calc_stats_array(output_glac_prec_steps)
                        output_glac_acc_steps_stats = calc_stats_array(output_glac_acc_steps)
                        output_glac_refreeze_steps_stats = calc_stats_array(output_glac_refreeze_steps)
                        output_glac_melt_steps_stats = calc_stats_array(output_glac_melt_steps)
                        output_glac_frontalablation_steps_stats = calc_stats_array(output_glac_frontalablation_steps)
                        output_glac_massbaltotal_steps_stats = calc_stats_array(output_glac_massbaltotal_steps)
                        output_glac_snowline_steps_stats = calc_stats_array(output_glac_snowline_steps)
<<<<<<< HEAD
                        output_glac_snowline_scaf_steps_stats = calc_stats_array(output_glac_snowline_scaf_steps)
                        output_glac_meltextent_steps_stats = calc_stats_array(output_glac_meltextent_steps)
=======
>>>>>>> ea2977fd
                        output_glac_mass_change_ignored_annual_stats = calc_stats_array(
                            output_glac_mass_change_ignored_annual
                        )
                        output_offglac_prec_steps_stats = calc_stats_array(output_offglac_prec_steps)
                        output_offglac_melt_steps_stats = calc_stats_array(output_offglac_melt_steps)
                        output_offglac_refreeze_steps_stats = calc_stats_array(output_offglac_refreeze_steps)
                        output_offglac_snowpack_steps_stats = calc_stats_array(output_offglac_snowpack_steps)

                    # output mean/median from all simulations
                    output_ds_all_stats['glac_runoff'].values[0, :] = output_glac_runoff_steps_stats[:, 0]
                    output_ds_all_stats['glac_area_annual'].values[0, :] = output_glac_area_annual_stats[:, 0]
                    output_ds_all_stats['glac_mass_annual'].values[0, :] = output_glac_mass_annual_stats[:, 0]
                    output_ds_all_stats['glac_mass_bsl_annual'].values[0, :] = output_glac_mass_bsl_annual_stats[:, 0]
                    output_ds_all_stats['glac_ELA_annual'].values[0, :] = output_glac_ELA_annual_stats[:, 0]
                    output_ds_all_stats['offglac_runoff'].values[0, :] = output_offglac_runoff_steps_stats[:, 0]
                    if args.export_extra_vars:
                        output_ds_all_stats['glac_temp'].values[0, :] = output_glac_temp_steps_stats[:, 0] + 273.15
                        output_ds_all_stats['glac_prec'].values[0, :] = output_glac_prec_steps_stats[:, 0]
                        output_ds_all_stats['glac_acc'].values[0, :] = output_glac_acc_steps_stats[:, 0]
                        output_ds_all_stats['glac_refreeze'].values[0, :] = output_glac_refreeze_steps_stats[:, 0]
                        output_ds_all_stats['glac_melt'].values[0, :] = output_glac_melt_steps_stats[:, 0]
                        output_ds_all_stats['glac_frontalablation'].values[0, :] = (
                            output_glac_frontalablation_steps_stats[:, 0]
                        )
                        output_ds_all_stats['glac_massbaltotal'].values[0, :] = output_glac_massbaltotal_steps_stats[
                            :, 0
                        ]
                        output_ds_all_stats['glac_snowline'].values[0, :] = output_glac_snowline_steps_stats[:, 0]
<<<<<<< HEAD
                        output_ds_all_stats['glac_scaf'].values[0, :] = output_glac_snowline_scaf_steps_stats[:, 0]
                        output_ds_all_stats['glac_meltextent'].values[0, :] = output_glac_meltextent_steps_stats[:, 0]
=======
>>>>>>> ea2977fd
                        output_ds_all_stats['glac_mass_change_ignored_annual'].values[0, :] = (
                            output_glac_mass_change_ignored_annual_stats[:, 0]
                        )
                        output_ds_all_stats['offglac_prec'].values[0, :] = output_offglac_prec_steps_stats[:, 0]
                        output_ds_all_stats['offglac_melt'].values[0, :] = output_offglac_melt_steps_stats[:, 0]
                        output_ds_all_stats['offglac_refreeze'].values[0, :] = output_offglac_refreeze_steps_stats[:, 0]
                        output_ds_all_stats['offglac_snowpack'].values[0, :] = output_offglac_snowpack_steps_stats[:, 0]

                    # output median absolute deviation
                    if nsims > 1:
                        output_ds_all_stats['glac_runoff_mad'].values[0, :] = output_glac_runoff_steps_stats[:, 1]
                        output_ds_all_stats['glac_area_annual_mad'].values[0, :] = output_glac_area_annual_stats[:, 1]
                        output_ds_all_stats['glac_mass_annual_mad'].values[0, :] = output_glac_mass_annual_stats[:, 1]
                        output_ds_all_stats['glac_mass_bsl_annual_mad'].values[0, :] = (
                            output_glac_mass_bsl_annual_stats[:, 1]
                        )
                        output_ds_all_stats['glac_ELA_annual_mad'].values[0, :] = output_glac_ELA_annual_stats[:, 1]
                        output_ds_all_stats['offglac_runoff_mad'].values[0, :] = output_offglac_runoff_steps_stats[:, 1]
                        output_ds_all_stats['offglac_runoff_mad'].values[0, :] = output_offglac_runoff_steps_stats[:, 1]
                        if args.export_extra_vars:
                            output_ds_all_stats['glac_temp_mad'].values[0, :] = output_glac_temp_steps_stats[:, 1]
                            output_ds_all_stats['glac_prec_mad'].values[0, :] = output_glac_prec_steps_stats[:, 1]
                            output_ds_all_stats['glac_acc_mad'].values[0, :] = output_glac_acc_steps_stats[:, 1]
                            output_ds_all_stats['glac_refreeze_mad'].values[0, :] = output_glac_refreeze_steps_stats[
                                :, 1
                            ]
                            output_ds_all_stats['glac_melt_mad'].values[0, :] = output_glac_melt_steps_stats[:, 1]
                            output_ds_all_stats['glac_frontalablation_mad'].values[0, :] = (
                                output_glac_frontalablation_steps_stats[:, 1]
                            )
                            output_ds_all_stats['glac_massbaltotal_mad'].values[0, :] = (
                                output_glac_massbaltotal_steps_stats[:, 1]
                            )
                            output_ds_all_stats['glac_snowline_mad'].values[0, :] = output_glac_snowline_steps_stats[
<<<<<<< HEAD
                                :, 1
                            ]
                            output_ds_all_stats['glac_scaf_mad'].values[0, :] = output_glac_snowline_scaf_steps_stats[
                                :, 1
                            ]
                            output_ds_all_stats['glac_meltextent_mad'].values[0, :] = output_glac_meltextent_steps_stats[
=======
>>>>>>> ea2977fd
                                :, 1
                            ]
                            output_ds_all_stats['glac_mass_change_ignored_annual_mad'].values[0, :] = (
                                output_glac_mass_change_ignored_annual_stats[:, 1]
                            )
                            output_ds_all_stats['offglac_prec_mad'].values[0, :] = output_offglac_prec_steps_stats[:, 1]
                            output_ds_all_stats['offglac_melt_mad'].values[0, :] = output_offglac_melt_steps_stats[:, 1]
                            output_ds_all_stats['offglac_refreeze_mad'].values[0, :] = (
                                output_offglac_refreeze_steps_stats[:, 1]
                            )
                            output_ds_all_stats['offglac_snowpack_mad'].values[0, :] = (
                                output_offglac_snowpack_steps_stats[:, 1]
                            )

                    # export merged netcdf glacierwide stats
                    output_stats.set_fn(
                        output_stats.get_fn().replace('SETS', f'{nsims}sets') + args.outputfn_sfix + 'all.nc'
                    )
                    output_stats.save_xr_ds()

                    # ----- DECADAL ICE THICKNESS STATS FOR OVERDEEPENINGS -----
                    if (
                        args.export_binned_data
                        and glacier_rgi_table.Area > pygem_prms['sim']['out']['export_binned_area_threshold']
                    ):
                        # Distance from top of glacier downglacier
                        output_glac_bin_dist = np.arange(nfls[0].nx) * nfls[0].dx_meter

                        if args.export_all_simiters and nsims > 1:
                            # Instantiate dataset
                            output_binned = output.binned_stats(
                                glacier_rgi_table=glacier_rgi_table,
                                dates_table=dates_table,
                                timestep=pygem_prms['time']['timestep'],
                                nsims=1,
                                nbins=surface_h_initial.shape[0],
                                binned_components=args.export_binned_components,
                                sim_climate_name=sim_climate_name,
                                sim_climate_scenario=sim_climate_scenario,
                                realization=realization,
                                modelprms=modelprms,
                                ref_startyear=args.ref_startyear,
                                ref_endyear=ref_endyear,
                                sim_startyear=args.sim_startyear,
                                sim_endyear=args.sim_endyear,
                                option_calibration=args.option_calibration,
                                option_bias_adjustment=args.option_bias_adjustment,
                                option_dynamics=args.option_dynamics,
                            )
                            base_fn = (
                                output_binned.get_fn()
                            )  # should contain 'SETS' which is later used to replace with the specific iteration
                            for n_iter in range(nsims):
                                # pass model params for iteration and update output dataset model params
                                output_binned.set_modelprms({key: modelprms_all[key][n_iter] for key in modelprms_all})
                                # create and return xarray dataset
                                output_binned.create_xr_ds()
                                output_ds_binned_stats = output_binned.get_xr_ds()
                                # fill values
                                output_ds_binned_stats['bin_distance'].values[0, :] = output_glac_bin_dist
                                output_ds_binned_stats['bin_surface_h_initial'].values[0, :] = surface_h_initial
                                output_ds_binned_stats['bin_area_annual'].values[0, :, :] = output_glac_bin_area_annual[
                                    :, :, n_iter
                                ]
                                output_ds_binned_stats['bin_mass_annual'].values[0, :, :] = output_glac_bin_mass_annual[
                                    :, :, n_iter
                                ]
                                output_ds_binned_stats['bin_thick_annual'].values[0, :, :] = (
                                    output_glac_bin_icethickness_annual[:, :, n_iter]
                                )
                                output_ds_binned_stats['bin_massbalclim_annual'].values[0, :, :] = (
                                    output_glac_bin_massbalclim_annual[:, :, n_iter]
                                )
                                output_ds_binned_stats['bin_massbalclim'].values[0, :, :] = (
                                    output_glac_bin_massbalclim_steps[:, :, n_iter]
                                )
                                if args.export_binned_components:
                                    output_ds_binned_stats['bin_accumulation'].values[0, :, :] = (
                                        output_glac_bin_acc_steps[:, :, n_iter]
                                    )
                                    output_ds_binned_stats['bin_melt'].values[0, :, :] = output_glac_bin_melt_steps[
                                        :, :, n_iter
                                    ]
                                    output_ds_binned_stats['bin_refreeze'].values[0, :, :] = (
                                        output_glac_bin_refreeze_steps[:, :, n_iter]
                                    )

                                # export binned stats for iteration
                                output_binned.set_fn(
                                    base_fn.replace('SETS', f'set{n_iter}') + args.outputfn_sfix + 'binned.nc'
                                )
                                output_binned.save_xr_ds()

                        # instantiate dataset for merged simulations
                        output_binned = output.binned_stats(
                            glacier_rgi_table=glacier_rgi_table,
                            dates_table=dates_table,
                            timestep=pygem_prms['time']['timestep'],
                            nsims=nsims,
                            nbins=surface_h_initial.shape[0],
                            binned_components=args.export_binned_components,
                            sim_climate_name=sim_climate_name,
                            sim_climate_scenario=sim_climate_scenario,
                            realization=realization,
                            modelprms=modelprms,
                            ref_startyear=args.ref_startyear,
                            ref_endyear=ref_endyear,
                            sim_startyear=args.sim_startyear,
                            sim_endyear=args.sim_endyear,
                            option_calibration=args.option_calibration,
                            option_bias_adjustment=args.option_bias_adjustment,
                            option_dynamics=args.option_dynamics,
                        )
                        # create and return xarray dataset
                        output_binned.create_xr_ds()
                        output_ds_binned_stats = output_binned.get_xr_ds()

                        # populate dataset with stats from each variable of interest
                        output_ds_binned_stats['bin_distance'].values = output_glac_bin_dist[np.newaxis, :]
                        output_ds_binned_stats['bin_surface_h_initial'].values = surface_h_initial[np.newaxis, :]
                        output_ds_binned_stats['bin_area_annual'].values = np.median(
                            output_glac_bin_area_annual, axis=2
                        )[np.newaxis, :, :]
                        output_ds_binned_stats['bin_mass_annual'].values = np.median(
                            output_glac_bin_mass_annual, axis=2
                        )[np.newaxis, :, :]
                        output_ds_binned_stats['bin_thick_annual'].values = np.median(
                            output_glac_bin_icethickness_annual, axis=2
                        )[np.newaxis, :, :]
                        output_ds_binned_stats['bin_massbalclim_annual'].values = np.median(
                            output_glac_bin_massbalclim_annual, axis=2
                        )[np.newaxis, :, :]
                        output_ds_binned_stats['bin_massbalclim'].values = np.median(
                            output_glac_bin_massbalclim_steps, axis=2
                        )[np.newaxis, :, :]
                        if args.export_binned_components:
                            output_ds_binned_stats['bin_accumulation'].values = np.median(
                                output_glac_bin_acc_steps, axis=2
                            )[np.newaxis, :, :]
                            output_ds_binned_stats['bin_melt'].values = np.median(output_glac_bin_melt_steps, axis=2)[
                                np.newaxis, :, :
                            ]
                            output_ds_binned_stats['bin_refreeze'].values = np.median(
                                output_glac_bin_refreeze_steps, axis=2
                            )[np.newaxis, :, :]
                        if nsims > 1:
                            output_ds_binned_stats['bin_mass_annual_mad'].values = median_abs_deviation(
                                output_glac_bin_mass_annual, axis=2
                            )[np.newaxis, :, :]
                            output_ds_binned_stats['bin_thick_annual_mad'].values = median_abs_deviation(
                                output_glac_bin_icethickness_annual, axis=2
                            )[np.newaxis, :, :]
                            output_ds_binned_stats['bin_massbalclim_annual_mad'].values = median_abs_deviation(
                                output_glac_bin_massbalclim_annual, axis=2
                            )[np.newaxis, :, :]

                        # export merged netcdf glacierwide stats
                        output_binned.set_fn(
                            output_binned.get_fn().replace('SETS', f'{nsims}sets') + args.outputfn_sfix + 'binned.nc'
                        )
                        output_binned.save_xr_ds()

        except Exception as err:
            # LOG FAILURE
            fail_fp = pygem_prms['root'] + '/Output/simulations/failed/' + reg_str + '/' + sim_climate_name + '/'
            if sim_climate_name not in ['ERA5', 'COAWST']:
                fail_fp += sim_climate_scenario + '/'
            if not os.path.exists(fail_fp):
                os.makedirs(fail_fp, exist_ok=True)
            txt_fn_fail = glacier_str + '-sim_failed.txt'
            with open(fail_fp + txt_fn_fail, 'w') as text_file:
                text_file.write(glacier_str + f' failed to complete simulation: {err}')


# %% PARALLEL PROCESSING
def main():
    time_start = time.time()
    parser = getparser()
    args = parser.parse_args()
    # date range check
    try:
        assert args.ref_startyear < args.ref_endyear, (
            f'ref_startyear [{args.ref_startyear}] must be less than ref_endyear [{args.ref_endyear}]'
        )
        assert args.sim_startyear < args.sim_endyear, (
            f'sim_startyear [{args.sim_startyear}] must be less than sim_endyear [{args.sim_endyear}]'
        )
    except AssertionError as err:
        print('error: ', err)
        sys.exit(1)
    # RGI glacier number
    if args.rgi_glac_number:
        glac_no = args.rgi_glac_number
        # format appropriately
        glac_no = [float(g) for g in glac_no]
        glac_no = [f'{g:.5f}' if g >= 10 else f'0{g:.5f}' for g in glac_no]
    elif args.rgi_glac_number_fn is not None:
        with open(args.rgi_glac_number_fn, 'r') as f:
            glac_no = json.load(f)
    else:
        main_glac_rgi_all = modelsetup.selectglaciersrgitable(
            rgi_regionsO1=args.rgi_region01,
            rgi_regionsO2=args.rgi_region02,
            include_landterm=pygem_prms['setup']['include_landterm'],
            include_laketerm=pygem_prms['setup']['include_laketerm'],
            include_tidewater=pygem_prms['setup']['include_tidewater'],
            min_glac_area_km2=pygem_prms['setup']['min_glac_area_km2'],
        )
        glac_no = list(main_glac_rgi_all['rgino_str'].values)

    # Number of cores for parallel processing
    if args.ncores > 1:
        num_cores = int(np.min([len(glac_no), args.ncores]))
    else:
        num_cores = 1

    # Glacier number lists to pass for parallel processing
    glac_no_lsts = modelsetup.split_list(glac_no, n=num_cores, option_ordered=args.option_ordered)

    # Read GCM names from argument parser
    sim_climate_name = args.gcm_list_fn
    if args.sim_climate_name is not None:
        gcm_list = [args.sim_climate_name]
        sim_climate_scenario = args.sim_climate_scenario
    elif args.gcm_list_fn == args.ref_climate_name:
        gcm_list = [args.ref_climate_name]
        sim_climate_scenario = args.sim_climate_scenario
    else:
        with open(args.gcm_list_fn, 'r') as gcm_fn:
            gcm_list = gcm_fn.read().splitlines()
            sim_climate_scenario = os.path.basename(args.gcm_list_fn).split('_')[1]
            print('Found %d gcms to process' % (len(gcm_list)))

    # Read realizations from argument parser
    if args.realization is not None:
        realizations = [args.realization]
    elif args.realization_list is not None:
        with open(args.realization_list, 'r') as real_fn:
            realizations = list(real_fn.read().splitlines())
            print('Found %d realizations to process' % (len(realizations)))
    else:
        realizations = None

    # Producing realization or realization list. Best to convert them into the same format!
    # Then pass this as a list or None.
    # If passing this through the list_packed_vars, then don't go back and get from arg parser again!

    # Loop through all GCMs
    for sim_climate_name in gcm_list:
        if args.sim_climate_scenario is None:
            print('Processing:', sim_climate_name)
        elif args.sim_climate_scenario is not None:
            print('Processing:', sim_climate_name, sim_climate_scenario)
        # Pack variables for multiprocessing
        list_packed_vars = []
        if realizations is not None:
            for realization in realizations:
                for count, glac_no_lst in enumerate(glac_no_lsts):
                    list_packed_vars.append([count, glac_no_lst, sim_climate_name, realization])
        else:
            for count, glac_no_lst in enumerate(glac_no_lsts):
                list_packed_vars.append([count, glac_no_lst, sim_climate_name, realizations])

        print('Processing with ' + str(num_cores) + ' cores...')
        # Parallel processing
        if num_cores > 1:
            with multiprocessing.Pool(num_cores) as p:
                p.map(run, list_packed_vars)
        # If not in parallel, then only should be one loop
        else:
            # Loop through the chunks and export bias adjustments
            for n in range(len(list_packed_vars)):
                run(list_packed_vars[n])

    print('Total processing time:', time.time() - time_start, 's')


if __name__ == '__main__':
    main()<|MERGE_RESOLUTION|>--- conflicted
+++ resolved
@@ -485,11 +485,7 @@
                 args.sim_startyear,
                 args.ref_startyear,
             )
-<<<<<<< HEAD
-            print('gcm_elev_adj:', gcm_elev_adj)
-=======
-
->>>>>>> ea2977fd
+
         # OPTION 2: Adjust temp and prec using Huss and Hock (2015)
         elif args.option_bias_adjustment == 2:
             # Temperature bias correction
@@ -571,14 +567,9 @@
         ref_lr = np.zeros((main_glac_rgi.shape[0], dates_table_ref.shape[0])) + pygem_prms['sim']['params']['lapserate']
     else:
         if sim_climate_name in ['ERA-Interim', 'ERA5']:
-<<<<<<< HEAD
-            gcm_lr, gcm_dates = gcm.importGCMvarnearestneighbor_xarray(gcm.lr_fn, gcm.lr_vn, main_glac_rgi, dates_table,
-                                                                       upscale_var_timestep=True, verbose=debug)
-=======
             gcm_lr, gcm_dates = gcm.importGCMvarnearestneighbor_xarray(
                 gcm.lr_fn, gcm.lr_vn, main_glac_rgi, dates_table, upscale_var_timestep=True, verbose=debug
             )
->>>>>>> ea2977fd
             ref_lr = gcm_lr
         else:
             # Compute lapse rates based on reference climate data
@@ -841,11 +832,8 @@
                 output_glac_massbaltotal_steps = np.zeros((dates_table.shape[0], nsims)) * np.nan
                 output_glac_runoff_steps = np.zeros((dates_table.shape[0], nsims)) * np.nan
                 output_glac_snowline_steps = np.zeros((dates_table.shape[0], nsims)) * np.nan
-<<<<<<< HEAD
                 output_glac_snowline_scaf_steps = np.zeros((dates_table.shape[0], nsims)) * np.nan
                 output_glac_meltextent_steps = np.zeros((dates_table.shape[0], nsims)) * np.nan
-=======
->>>>>>> ea2977fd
                 output_glac_area_annual = np.zeros((year_values.shape[0], nsims)) * np.nan
                 output_glac_mass_annual = np.zeros((year_values.shape[0], nsims)) * np.nan
                 output_glac_mass_bsl_annual = np.zeros((year_values.shape[0], nsims)) * np.nan
@@ -1010,19 +998,11 @@
                             graphics.plot_modeloutput_section(
                                 ev_model, ax=ax, lnlabel=f'Glacier year {args.sim_startyear}'
                             )
-<<<<<<< HEAD
 
                         diag = ev_model.run_until_and_store(args.sim_endyear + 1)
                         ev_model.mb_model.glac_wide_volume_annual[-1] = diag.volume_m3[-1]
                         ev_model.mb_model.glac_wide_area_annual[-1] = diag.area_m2[-1]
 
-=======
-
-                        diag = ev_model.run_until_and_store(args.sim_endyear + 1)
-                        ev_model.mb_model.glac_wide_volume_annual[-1] = diag.volume_m3[-1]
-                        ev_model.mb_model.glac_wide_area_annual[-1] = diag.area_m2[-1]
-
->>>>>>> ea2977fd
                         # Record frontal ablation for tidewater glaciers and update total mass balance
                         if gdir.is_tidewater:
                             # Glacier-wide frontal ablation (m3 w.e.)
@@ -1038,11 +1018,7 @@
                                 * pygem_prms['constants']['density_ice']
                                 / pygem_prms['constants']['density_water']
                             )
-<<<<<<< HEAD
-                            for n, year in enumerate(np.arange(args.sim_startyear, args.sim_endyear+1)):
-=======
                             for n, year in enumerate(np.arange(args.sim_startyear, args.sim_endyear + 1)):
->>>>>>> ea2977fd
                                 tstart, tstop = ev_model.mb_model.get_step_inds(year)
                                 ev_model.mb_model.glac_wide_frontalablation[tstop] = calving_m3_annual[n]
 
@@ -1240,11 +1216,8 @@
                         output_glac_massbaltotal_steps[:, n_iter] = mbmod.glac_wide_massbaltotal
                         output_glac_runoff_steps[:, n_iter] = mbmod.glac_wide_runoff
                         output_glac_snowline_steps[:, n_iter] = mbmod.glac_wide_snowline
-<<<<<<< HEAD
                         output_glac_snowline_scaf_steps[:, n_iter] = mbmod.glac_wide_snowline_scaf
                         output_glac_meltextent_steps[:, n_iter] = mbmod.glac_wide_meltextent
-=======
->>>>>>> ea2977fd
                         output_glac_area_annual[:, n_iter] = diag.area_m2.values
                         output_glac_mass_annual[:, n_iter] = (
                             diag.volume_m3.values * pygem_prms['constants']['density_ice']
@@ -1462,15 +1435,12 @@
                                     :, n_iter
                                 ]
                                 output_ds_all_stats['glac_snowline'].values[0, :] = output_glac_snowline_steps[
-<<<<<<< HEAD
                                     :, n_iter
                                 ]
                                 output_ds_all_stats['glac_scaf'].values[0, :] = output_glac_snowline_scaf_steps[
                                     :, n_iter
                                 ]
                                 output_ds_all_stats['glac_meltextent'].values[0, :] = output_glac_meltextent_steps[
-=======
->>>>>>> ea2977fd
                                     :, n_iter
                                 ]
                                 output_ds_all_stats['glac_mass_change_ignored_annual'].values[0, :] = (
@@ -1528,11 +1498,8 @@
                         output_glac_frontalablation_steps_stats = calc_stats_array(output_glac_frontalablation_steps)
                         output_glac_massbaltotal_steps_stats = calc_stats_array(output_glac_massbaltotal_steps)
                         output_glac_snowline_steps_stats = calc_stats_array(output_glac_snowline_steps)
-<<<<<<< HEAD
                         output_glac_snowline_scaf_steps_stats = calc_stats_array(output_glac_snowline_scaf_steps)
                         output_glac_meltextent_steps_stats = calc_stats_array(output_glac_meltextent_steps)
-=======
->>>>>>> ea2977fd
                         output_glac_mass_change_ignored_annual_stats = calc_stats_array(
                             output_glac_mass_change_ignored_annual
                         )
@@ -1561,11 +1528,8 @@
                             :, 0
                         ]
                         output_ds_all_stats['glac_snowline'].values[0, :] = output_glac_snowline_steps_stats[:, 0]
-<<<<<<< HEAD
                         output_ds_all_stats['glac_scaf'].values[0, :] = output_glac_snowline_scaf_steps_stats[:, 0]
                         output_ds_all_stats['glac_meltextent'].values[0, :] = output_glac_meltextent_steps_stats[:, 0]
-=======
->>>>>>> ea2977fd
                         output_ds_all_stats['glac_mass_change_ignored_annual'].values[0, :] = (
                             output_glac_mass_change_ignored_annual_stats[:, 0]
                         )
@@ -1600,15 +1564,12 @@
                                 output_glac_massbaltotal_steps_stats[:, 1]
                             )
                             output_ds_all_stats['glac_snowline_mad'].values[0, :] = output_glac_snowline_steps_stats[
-<<<<<<< HEAD
                                 :, 1
                             ]
                             output_ds_all_stats['glac_scaf_mad'].values[0, :] = output_glac_snowline_scaf_steps_stats[
                                 :, 1
                             ]
                             output_ds_all_stats['glac_meltextent_mad'].values[0, :] = output_glac_meltextent_steps_stats[
-=======
->>>>>>> ea2977fd
                                 :, 1
                             ]
                             output_ds_all_stats['glac_mass_change_ignored_annual_mad'].values[0, :] = (
