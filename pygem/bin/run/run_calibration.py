"""
Python Glacier Evolution Model (PyGEM)

copyright © 2018 David Rounce <drounce@cmu.edu>

Distributed under the MIT license

Run model calibration
"""

# Built-in libraries
import argparse
import inspect
import json
import multiprocessing
import os
import pickle
import time
import warnings
from datetime import timedelta

import gpytorch
import matplotlib.pyplot as plt
import numpy as np

# External libraries
import pandas as pd
import sklearn.model_selection
import torch
from scipy import stats
from scipy.optimize import minimize

# pygem imports
from pygem.setup.config import ConfigManager

# instantiate ConfigManager
config_manager = ConfigManager()
# read the config
pygem_prms = config_manager.read_config()

from oggm import cfg, tasks, utils
from oggm.core import flowline

import pygem.oggm_compat as oggm_compat
import pygem.pygem_modelsetup as modelsetup
from pygem import class_climate, mcmc
from pygem.massbalance import PyGEMMassBalance
from pygem.plot import graphics
from pygem.utils._funcs import interp1d_fill_gaps
from pygem.utils.stats import mcmc_stats


# %% FUNCTIONS
def getparser():
    """
    Use argparse to add arguments from the command line

    Parameters
    ----------
    ref_climate_name (optional) : str
        reference gcm name
    ncores (optional) : int
        number of cores to use in parallels
    rgi_glac_number_fn : str
        filepath of .json file containing a list of glacier numbers which is used to run batches on the supercomputer
    rgi_glac_number : str
        rgi glacier number to run
    option_calibration : str
        calibration option ("emulator", "MCMC", "HH2015", "HH2015mod", "None")
    progress_bar : bool
        Switch for turning the progress bar on or off (default = False)
    debug : bool
        Switch for turning debug printing on or off (default = False)

    Returns
    -------
    Object containing arguments and their respective values.
    """
    parser = argparse.ArgumentParser(description='Run PyGEM calibration')
    # add arguments
    parser.add_argument(
        '-rgi_region01',
        type=int,
        default=pygem_prms['setup']['rgi_region01'],
        help='Randoph Glacier Inventory region (can take multiple, e.g. `-run_region01 1 2 3`)',
        nargs='+',
    )
    parser.add_argument(
        '-rgi_region02',
        type=str,
        default=pygem_prms['setup']['rgi_region02'],
        nargs='+',
        help='Randoph Glacier Inventory subregion (either `all` or multiple spaced integers,  e.g. `-run_region02 1 2 3`)',
    )
    parser.add_argument(
        '-ref_climate_name',
        action='store',
        type=str,
        default=pygem_prms['climate']['ref_climate_name'],
        help='reference gcm name',
    )
    parser.add_argument(
        '-ref_startyear',
        action='store',
        type=int,
        default=pygem_prms['climate']['ref_startyear'],
        help='reference period starting year for calibration (typically 2000)',
    )
    parser.add_argument(
        '-ref_endyear',
        action='store',
        type=int,
        default=pygem_prms['climate']['ref_endyear'],
        help='reference period ending year for calibration (typically 2019)',
    )
    parser.add_argument(
        '-rgi_glac_number_fn',
        action='store',
        type=str,
        default=None,
        help='filepath containing list of rgi_glac_number, helpful for running batches on spc',
    )
    parser.add_argument(
        '-rgi_glac_number',
        action='store',
        type=float,
        default=pygem_prms['setup']['glac_no'],
        nargs='+',
        help='Randoph Glacier Inventory glacier number (can take multiple)',
    )
    parser.add_argument(
        '-ncores',
        action='store',
        type=int,
        default=1,
        help='number of simultaneous processes (cores) to use (default is 1, ie. no parallelization)',
    )
    parser.add_argument(
        '-option_calibration',
        action='store',
        type=str,
        default=pygem_prms['calib']['option_calibration'],
        help='calibration option ("emulator", "MCMC", "HH2015", "HH2015mod", "None")',
    )
    parser.add_argument(
        '-nchains',
        action='store',
        type=int,
        default=pygem_prms['calib']['MCMC_params']['n_chains'],
        help='number of chains in MCMC calibration',
    )
    parser.add_argument(
        '-chain_length',
        action='store',
        type=int,
        default=pygem_prms['calib']['MCMC_params']['mcmc_sample_no'],
        help='number of samples in a chain for MCMC calibration',
    )
    parser.add_argument(
        '-burn_pct',
        action='store',
        type=int,
        default=pygem_prms['calib']['MCMC_params']['mcmc_burn_pct'],
        help='burn-in percentage for MCMC calibration',
    )
    parser.add_argument(
        '-thin',
        action='store',
        type=int,
        default=pygem_prms['calib']['MCMC_params']['thin_interval'],
        help='thinning factor for MCMC calibration',
    )

    # flags
    parser.add_argument(
        '-option_ordered',
        action='store_true',
        help='Flag to keep glacier lists ordered (default is false)',
    )
    parser.add_argument(
        '-option_calib_glacierwide_mb_mwea',
        action='store_true',
        default=pygem_prms['calib']['MCMC_params']['option_calib_glacierwide_mb_mwea'],
        help='Flag to calibrate against average glacierwide mass balance',
    )
    parser.add_argument(
        '-option_calib_elev_change_1d',
        action='store_true',
        default=pygem_prms['calib']['MCMC_params']['option_calib_elev_change_1d'],
        help='Flag to calibrate against 1D elevation change data (default is false)',
    )
    parser.add_argument(
        '-option_calib_snowline_1d',
        action='store_true',
        default=pygem_prms['calib']['MCMC_params']['option_calib_snowline_1d'],
        help='Flag to calibrate against 1D snowline data (default is false)',
    )
    parser.add_argument(
        '-option_calib_scaf_1d',
        action='store_true',
        default=pygem_prms['calib']['MCMC_params']['option_calib_scaf_1d'],
        help='Flag to calibrate against 1D snow cover area fraction (SCAF) data (default is false)',
    )
    parser.add_argument(
        '-option_calib_meltextent_1d',
        action='store_true',
        default=pygem_prms['calib']['MCMC_params']['option_calib_meltextent_1d'],
        help='Flag to calibrate against 1D melt extent data (default is false)',
    )
    parser.add_argument(
        '-spinup',
        action='store_true',
        help='Flag to use spinup flowlines (default is false)',
    )
    parser.add_argument('-p', '--progress_bar', action='store_true', help='Flag to show progress bar')
    parser.add_argument('-v', '--debug', action='store_true', help='Flag for debugging')
    return parser


def safe_float(value):
    try:
        return float(value)
    except (ValueError, TypeError):
        return None


def mb_mwea_calc(
    gdir,
    modelprms,
    glacier_rgi_table,
    fls=None,
    t1=None,
    t2=None,
    option_areaconstant=1,
    return_tbias_mustmelt=False,
    return_tbias_mustmelt_wmb=False,
):
    """
    Run the mass balance and calculate the mass balance [mwea]

    Parameters
    ----------
    option_areaconstant : Boolean

    Returns
    -------
    mb_mwea : float
        mass balance [m w.e. a-1]
    """
    # RUN MASS BALANCE MODEL
    mbmod = PyGEMMassBalance(gdir, modelprms, glacier_rgi_table, fls=fls, option_areaconstant=True)
    for year in gdir.dates_table.year.unique():
        mbmod.get_annual_mb(fls[0].surface_h, fls=fls, fl_id=0, year=year)

    # Option for must melt condition
    if return_tbias_mustmelt:
        # Number of years and bins with negative climatic mass balance
        nbinyears_negmbclim = len(np.where(mbmod.glac_bin_massbalclim_annual < 0)[0])
        return nbinyears_negmbclim
    elif return_tbias_mustmelt_wmb:
        nbinyears_negmbclim = len(np.where(mbmod.glac_bin_massbalclim_annual < 0)[0])
        t1_idx = gdir.mbdata['t1_idx']
        t2_idx = gdir.mbdata['t2_idx']
        nyears = gdir.mbdata['nyears']
        mb_mwea = mbmod.glac_wide_massbaltotal[t1_idx : t2_idx + 1].sum() / mbmod.glac_wide_area_annual[0] / nyears
        return nbinyears_negmbclim, mb_mwea
    # Otherwise return specific mass balance
    else:
        # Specific mass balance [mwea]
        t1_idx = gdir.mbdata['t1_idx']
        t2_idx = gdir.mbdata['t2_idx']
        nyears = gdir.mbdata['nyears']
        mb_mwea = mbmod.glac_wide_massbaltotal[t1_idx : t2_idx + 1].sum() / mbmod.glac_wide_area_annual[0] / nyears
        return mb_mwea


def run_oggm_dynamics(gdir, modelprms, glacier_rgi_table, fls):
    """run the dynamical evolution model with a given set of model parameters"""

    y0 = gdir.dates_table.year.min()
    y1 = gdir.dates_table.year.max()

    # mass balance model with evolving area
    mbmod = PyGEMMassBalance(gdir, modelprms, glacier_rgi_table, fls=fls)

    # Check that water level is within given bounds
    cls = gdir.read_pickle('inversion_input')[-1]
    th = cls['hgt'][-1]
    vmin, vmax = cfg.PARAMS['free_board_marine_terminating']
    water_level = utils.clip_scalar(0, th - vmax, th - vmin)
    # glacier dynamics model
    if gdir.is_tidewater and pygem_prms['setup']['include_frontalablation']:
        ev_model = flowline.FluxBasedModel(
            fls,
            y0=y0,
            mb_model=mbmod,
            glen_a=gdir.get_diagnostics()['inversion_glen_a'],
            fs=gdir.get_diagnostics()['inversion_fs'],
            is_tidewater=gdir.is_tidewater,
            water_level=water_level,
            do_kcalving=pygem_prms['setup']['include_frontalablation'],
        )
    else:
        ev_model = flowline.SemiImplicitModel(
            fls,
            y0=y0,
            mb_model=mbmod,
            glen_a=gdir.get_diagnostics()['inversion_glen_a'],
            fs=gdir.get_diagnostics()['inversion_fs'],
            is_tidewater=gdir.is_tidewater,
            water_level=water_level,
        )

    try:
        # run glacier dynamics model forward
        diag, ds = ev_model.run_until_and_store(y1 + 1, fl_diag_path=True)
        with np.errstate(invalid='ignore'):
            # record frontal ablation for tidewater glaciers and update total mass balance
            if gdir.is_tidewater and pygem_prms['setup']['include_frontalablation']:
                # glacier-wide frontal ablation (m3 w.e.)
                # - note: diag.calving_m3 is cumulative calving, convert to annual calving
                calving_m3we_annual = (
                    (diag.calving_m3.values[1:] - diag.calving_m3.values[0:-1])
                    * pygem_prms['constants']['density_ice']
                    / pygem_prms['constants']['density_water']
                )
                # record each year's frontal ablation in m3 w.e.
                if pygem_prms['time']['timestep'] == 'monthly':
                    for n in np.arange(calving_m3we_annual.shape[0]):
                        ev_model.mb_model.glac_wide_frontalablation[12 * n + 11] = calving_m3we_annual[n]
                else:
                    raise ValueError('Need to add functionality for daily timestep')

                # add mass lost from frontal ablation to Glacier-wide total mass balance (m3 w.e.)
                ev_model.mb_model.glac_wide_massbaltotal = (
                    ev_model.mb_model.glac_wide_massbaltotal + ev_model.mb_model.glac_wide_frontalablation
                )
    # safely catch any errors with dynamical run
    except Exception:
        ds = None

    return mbmod, ds


<<<<<<< HEAD
def calc_elev_change_1d(gdir, mbmod, ds):
    ### get monthly ice thickness
=======
def calc_thick_change_1d(gdir, mbmod, ds):
    """
    calculate binned change in ice thickness assuming constant annual flux divergence.
    sub-annual ice thickness is differenced at timesteps coincident with observations.
    """
    years_subannual = np.array([d.year for d in gdir.dates_table['date']])
    yrs = np.unique(years_subannual)
    nyrs = len(yrs)
>>>>>>> ea2977fd
    # grab components of interest
    bin_thick_annual = ds[0].thickness_m.values.T  # glacier thickness [m ice], (nbins, nyears)

    # set any < 0 thickness to nan
    bin_thick_annual[bin_thick_annual <= 0] = np.nan

    #  --- Step 1: convert mass balance from m w.e. to m ice  ---
    bin_massbalclim = mbmod.glac_bin_massbalclim  # climatic mass balance [m w.e.] per step
    # convert to m ice
    bin_massbalclim_ice = bin_massbalclim * (
        pygem_prms['constants']['density_water'] / pygem_prms['constants']['density_ice']
    )

    # --- Step 2: expand flux divergence to subannual steps ---
    # assume flux divergence is constant throughout the year
    # (divide annual by the number of steps in the binned climatic mass balance to get subannual flux divergence)
    bin_flux_divergence_annual = -ds[0].flux_divergence_myr.values.T[:, 1:]
    bin_flux_divergence_subannual = np.zeros_like(bin_massbalclim_ice)
    for i, year in enumerate(yrs):
        idx = np.where(years_subannual == year)[0]
        bin_flux_divergence_subannual[:, idx] = bin_flux_divergence_annual[:, i][:, np.newaxis] / len(idx)

    # --- Step 3: compute subannual thickness change ---
    bin_delta_thick_subannual = bin_massbalclim_ice - bin_flux_divergence_subannual

    # --- Step 4: calculate subannual thickness = running thickness change + initial thickness---
    running_bin_delta_thick_subannual = np.cumsum(bin_delta_thick_subannual, axis=-1)
    bin_thick_subannual = running_bin_delta_thick_subannual + bin_thick_annual[:, 0][:, np.newaxis]

<<<<<<< HEAD
    # --- Step 5: rebin subannual thickness ---
=======
    # --- Step 5: rebin ---
>>>>>>> ea2977fd
    # get surface height at the specified reference year
    ref_surface_height = ds[0].bed_h.values + ds[0].thickness_m.sel(time=gdir.elev_change_1d['ref_dem_year']).values
    # aggregate model bin thicknesses as desired
    with warnings.catch_warnings():
        warnings.filterwarnings('ignore')
        bin_thick_subannual = np.column_stack(
            [
                stats.binned_statistic(
                    x=ref_surface_height,
                    values=x,
                    statistic=np.nanmean,
                    bins=gdir.elev_change_1d['bin_edges'],
                )[0]
                for x in bin_thick_subannual.T
            ]
        )
    # interpolate over any empty bins
    bin_thick_subannual = np.column_stack([interp1d_fill_gaps(x.copy()) for x in bin_thick_subannual.T])

<<<<<<< HEAD
    # difference each set of inds in diff_inds_map
    elev_change_1d = np.column_stack(
=======
    # --- Step 5: compute binned thickness change ---
    bin_thick_change = np.column_stack(
>>>>>>> ea2977fd
        [
            bin_thick_subannual[:, tup[1]] - bin_thick_subannual[:, tup[0]]
            if tup[0] is not None and tup[1] is not None
            else np.full(bin_thick_subannual.shape[0], np.nan)
            for tup in gdir.elev_change_1d['model2obs_inds_map']
        ]
    )
    return elev_change_1d

def calc_snowline_1d(gdir, mbmod):
    t1_idx = gdir.mbdata['t1_idx']
    t2_idx = gdir.mbdata['t2_idx']

    # Get snowline for dates aligning with observations
    snowline_1d_full = mbmod.glac_wide_snowline[t1_idx : t2_idx + 1]
    snowline_1d = np.array([
        snowline_1d_full[d] if d is not None else np.nan 
        for d in gdir.snowline_1d['model2obs_inds_map']
        ])
    return snowline_1d

def calc_scaf_1d(gdir, mbmod):
    t1_idx = gdir.mbdata['t1_idx']
    t2_idx = gdir.mbdata['t2_idx']

    # Get snowline for dates aligning with observations
    scaf_1d_full = mbmod.glac_wide_snowline_scaf[t1_idx : t2_idx + 1]
    scaf_1d = np.array([
        scaf_1d_full[d] if d is not None else np.nan 
        for d in gdir.scaf_1d['model2obs_inds_map']
        ])
    return scaf_1d

def calc_meltextent_1d(gdir, mbmod):
    t1_idx = gdir.mbdata['t1_idx']
    t2_idx = gdir.mbdata['t2_idx']

    # Get melt extent for dates aligning with observations
    meltextent_1d_full = mbmod.glac_wide_meltextent[t1_idx : t2_idx + 1]
    meltextent_1d = np.array([
        meltextent_1d_full[d] if d is not None else np.nan 
        for d in gdir.meltextent_1d['model2obs_inds_map']
        ])
    return meltextent_1d


def mcmc_model_eval(
    gdir,
    modelprms,
    glacier_rgi_table,
    fls,
    mbfxn=None,
    calib_elev_change_1d=False,
    calib_snowlines_1d=False,
    calib_scaf_1d=False,
    calib_meltextent_1d=False,
    debug=False,
):
    """
    For a given set of model parameters, evaluate the desired model outputs.
    Optionally use an emulator function to compute mass balance.
    Returns a dictionary with only the requested results.
    """
    results = {}
    mbmod = None

<<<<<<< HEAD
    if calib_elev_change_1d:
        mbmod, ds = run_oggm_dynamics(gdir, modelprms, glacier_rgi_table, fls)
        results['elev_change_1d'] = calc_elev_change_1d(gdir, mbmod, ds) if ds else float('-inf')
=======
    return bin_thick_change


def mcmc_model_eval(
    gdir,
    modelprms,
    glacier_rgi_table,
    fls,
    mbfxn=None,
    calib_elev_change_1d=False,
    calib_snowlines_1d=False,
    calib_meltextent_1d=False,
    debug=False,
):
    """
    For a given set of model parameters, evaluate the desired model outputs.
    Optionally use an emulator function to compute mass balance.
    Returns a dictionary with only the requested results.
    """
    results = {}
    mbmod = None

    if calib_elev_change_1d:
        mbmod, ds = run_oggm_dynamics(gdir, modelprms, glacier_rgi_table, fls)
        # note, the binned thickness change is scaled by modeled density in mcmc.mbPosterior.log_likelihood() to calculate modeled surface elevation change
        results['elev_change_1d'] = calc_thick_change_1d(gdir, mbmod, ds) if ds else float('-inf')

    if mbfxn is not None:
        # grab current values from modelprms for the emulator
        mb_args = [modelprms['tbias'], modelprms['kp'], modelprms['ddfsnow']]
        glacierwide_mb_mwea = mbfxn(*[mb_args])
    else:
        if mbmod is None:
            glacierwide_mb_mwea = mb_mwea_calc(gdir, modelprms, glacier_rgi_table, fls)
        else:
            glacierwide_mb_mwea = (
                mbmod.glac_wide_massbaltotal[gdir.mbdata['t1_idx'] : gdir.mbdata['t2_idx'] + 1].sum()
                / mbmod.glac_wide_area_annual[0]
                / gdir.mbdata['nyears']
            )

    results['glacierwide_mb_mwea'] = glacierwide_mb_mwea

    # (add future calibration options here)
    if calib_snowlines_1d:
        pass
        # results["snowlines_1d"] = calc_snowlines_1d(gdir, mbmod)

    if calib_meltextent_1d:
        pass
        # results["meltextent_1d"] = calc_meltextent_1d(gdir, mbmod)

    if debug:
        print('Returned keys:', list(results.keys()))

    return results
>>>>>>> ea2977fd

    if mbfxn is not None:
        # grab current values from modelprms for the emulator
        mb_args = [modelprms['tbias'], modelprms['kp'], modelprms['ddfsnow']]
        glacierwide_mb_mwea = mbfxn(*[mb_args])
    else:
        if mbmod is None:
            glacierwide_mb_mwea = mb_mwea_calc(gdir, modelprms, glacier_rgi_table, fls)
        else:
            glacierwide_mb_mwea = (
                mbmod.glac_wide_massbaltotal[gdir.mbdata['t1_idx'] : gdir.mbdata['t2_idx'] + 1].sum()
                / mbmod.glac_wide_area_annual[0]
                / gdir.mbdata['nyears']
            )

    results['glacierwide_mb_mwea'] = glacierwide_mb_mwea

    if calib_snowlines_1d:
        if mbmod is None:
            mbmod = PyGEMMassBalance(gdir, modelprms, glacier_rgi_table, fls=fls, option_areaconstant=True)
        # compute snowlines
        for year in gdir.dates_table.year.unique():
            mbmod.get_annual_mb(fls[0].surface_h, fls=fls, fl_id=0, year=year)
        results['snowline_1d'] = calc_snowline_1d(gdir, mbmod)

    if calib_scaf_1d:
        if mbmod is None:
            mbmod = PyGEMMassBalance(gdir, modelprms, glacier_rgi_table, fls=fls, option_areaconstant=True)
        # compute SCAF
        for year in gdir.dates_table.year.unique():
            mbmod.get_annual_mb(fls[0].surface_h, fls=fls, fl_id=0, year=year)
        results['scaf_1d'] = calc_scaf_1d(gdir, mbmod)

    if calib_meltextent_1d:
        if mbmod is None:
            mbmod = PyGEMMassBalance(gdir, modelprms, glacier_rgi_table, fls=fls, option_areaconstant=True)
        # compute melt extent
        for year in gdir.dates_table.year.unique():
            mbmod.get_annual_mb(fls[0].surface_h, fls=fls, fl_id=0, year=year)
        results['meltextent_1d'] = calc_meltextent_1d(gdir, mbmod)

    if debug:
        print('Returned keys:', list(results.keys()))

    return results

# class for Gaussian Process model for mass balance emulator
class ExactGPModel(gpytorch.models.ExactGP):
    """Use the simplest form of GP model, exact inference"""

    def __init__(self, train_x, train_y, likelihood):
        super(ExactGPModel, self).__init__(train_x, train_y, likelihood)
        self.mean_module = gpytorch.means.ConstantMean()
        self.covar_module = gpytorch.kernels.ScaleKernel(gpytorch.kernels.RBFKernel())

    def forward(self, x):
        mean_x = self.mean_module(x)
        covar_x = self.covar_module(x)
        return gpytorch.distributions.MultivariateNormal(mean_x, covar_x)


# glacier wide mass balance emulator class object
class massbalEmulator:
    def __init__(self, mod, likelihood, X_mean, X_std, y_mean, y_std):
        self.mod = mod
        self.likelihood = likelihood
        self.X_mean = X_mean
        self.X_std = X_std
        self.y_mean = y_mean
        self.y_std = y_std

    # evaluate the emulator for a given set of model paramaters (note, Xtest should be ordered as so: [tbias, kp, ddfsnow])
    def eval(self, Xtest):
        # normalize each parameter
        Xtest[:] = [(x - mu) / sigma for x, mu, sigma in zip(Xtest, self.X_mean, self.X_std)]
        # convert to torch tensor
        Xtest_normed = torch.tensor(np.array([Xtest])).to(torch.float)
        # pass to mbEmulator.mod() to evaluate normed values
        mb_mwea_norm = self.mod(Xtest_normed).mean.detach().numpy()[0]
        # un-normalize
        mb_mwea = mb_mwea_norm * self.y_std + self.y_mean
        return float(mb_mwea)

    # load emulator
    @classmethod
    def load(cls, em_mod_path=None):
        # ----- LOAD EMULATOR -----
        torch.set_num_threads(1)

        state_dict = torch.load(em_mod_path, weights_only=False)
        emulator_extra_fp = em_mod_path.replace('.pth', '_extra.json')
        with open(emulator_extra_fp, 'r') as f:
            emulator_extra_dict = json.load(f)
        # convert lists to torch tensors
        X_train = torch.stack([torch.tensor(lst) for lst in emulator_extra_dict['X_train']], dim=1)
        X_mean = torch.tensor(emulator_extra_dict['X_mean'])
        X_std = torch.tensor(emulator_extra_dict['X_std'])
        y_train = torch.tensor(emulator_extra_dict['y_train'])
        y_mean = torch.tensor(emulator_extra_dict['y_mean'])
        y_std = torch.tensor(emulator_extra_dict['y_std'])

        # initialize likelihood and model
        likelihood = gpytorch.likelihoods.GaussianLikelihood()

        # Create a new GP model
        model = ExactGPModel(X_train, y_train, likelihood)
        model.load_state_dict(state_dict)
        model.eval()

        return cls(model, likelihood, X_mean, X_std, y_mean, y_std)


def create_emulator(
    glacier_str,
    sims_df,
    y_cn,
    X_cns=['tbias', 'kp', 'ddfsnow'],
    em_fp=pygem_prms['root'] + '/Output/emulator/',
    debug=False,
):
    """
    create emulator for calibrating PyGEM model parameters

    Parameters
    ----------
    glacier_str : str
        glacier RGIId string
    sims_dict : Dictionary
        parameter distributions for each emulator simulation
    y_cn : str
        variable name in sims_dict which to fit parameter sets to fit
    X_cns : list
        PyGEM model parameters to calibrate
    em_fp : str
        filepath to save emulator results

    Returns
    -------
    X_train, X_mean, X_std, y_train, y_mean, y_std, likelihood, model
    """
    # This is required for the supercomputer such that resources aren't stolen from other cpus
    torch.set_num_threads(1)

    assert y_cn in sims_df.columns, 'emulator error: y_cn not in sims_df'

    ###################
    ### get Xy data ###
    ###################

    X = sims_df.loc[:, X_cns]
    y = sims_df.loc[:, y_cn]

    if debug:
        print(f'Calibration x-parameters: {", ".join(X_cns)}')
        print(f'Calibration y-parametes: {y_cn}')
        print(f'X:\n{X}')
        print(f'X-shape:\n{X.shape}\n')
        print(f'y:\n{y}')
        print(f'y-shape:\n{y.shape}')

    ###################
    # pull values (note order matters here. whenever emulator is evaluated, order should be same as order in X)
    X = X.values
    y = y.values
    # Normalize data
    X_mean = X.mean(axis=0)
    X_std = X.std(axis=0)
    X_norm = (X - X_mean) / X_std

    y_mean = y.mean()
    y_std = y.std()

    y_norm = (y - y_mean) / y_std

    # Split into training and test data and cast to torch tensors
    X_train, X_test, y_train, y_test = [
        torch.tensor(x).to(torch.float) for x in sklearn.model_selection.train_test_split(X_norm, y_norm)
    ]
    # Add a small amount of noise
    y_train += torch.randn(*y_train.shape) * 0.01

    # initialize likelihood and model
    likelihood = gpytorch.likelihoods.GaussianLikelihood()
    model = ExactGPModel(X_train, y_train, likelihood)

    # Plot test set predictions prior to training
    # Get into evaluation (predictive posterior) mode
    model.eval()
    likelihood.eval()
    with torch.no_grad():  # , gpytorch.settings.fast_pred_var():
        y_pred = likelihood(model(X_test))
    idx = np.argsort(y_test.numpy())

    with torch.no_grad():
        lower, upper = y_pred.confidence_region()

        if debug:
            f, ax = plt.subplots(1, 1, figsize=(4, 4))
            ax.plot(y_test.numpy()[idx], y_pred.mean.numpy()[idx], 'k*')
            ax.fill_between(y_test.numpy()[idx], lower.numpy()[idx], upper.numpy()[idx], alpha=0.5)
            plt.show()

    # ----- Find optimal model hyperparameters -----
    model.train()
    likelihood.train()

    # Use the adam optimizer
    optimizer = torch.optim.Adam(model.parameters(), lr=0.03)  # Includes GaussianLikelihood parameters

    # "Loss" for GPs - the marginal log likelihood
    mll = gpytorch.mlls.ExactMarginalLogLikelihood(likelihood, model)

    for i in range(1000):
        # Zero gradients from previous iteration
        optimizer.zero_grad()
        # Output from model
        output = model(X_train)
        # Calc loss and backprop gradients
        loss = -mll(output, y_train)
        loss.backward()
        #        if debug and i%100==0:
        #            print(i, loss.item(), model.covar_module.base_kernel.lengthscale[0],
        #                  model.likelihood.noise.item())
        optimizer.step()

    # Plot posterior distributions (with test data on x-axis)
    # Get into evaluation (predictive posterior) mode
    model.eval()
    likelihood.eval()
    with torch.no_grad():  # , gpytorch.settings.fast_pred_var():
        y_pred = likelihood(model(X_test))

    idx = np.argsort(y_test.numpy())

    with torch.no_grad():
        lower, upper = y_pred.confidence_region()

        if debug:
            f, ax = plt.subplots(1, 1, figsize=(4, 4))
            ax.plot(y_test.numpy()[idx], y_pred.mean.numpy()[idx], 'k*')
            ax.fill_between(y_test.numpy()[idx], lower.numpy()[idx], upper.numpy()[idx], alpha=0.5)
            plt.show()

    if debug:
        # Compare user-defined parameter sets within the emulator
        tbias_set = (np.arange(-7, 4, 0.5)).reshape(-1, 1)
        kp_set = np.zeros(tbias_set.shape) + 1
        ddf_set = np.zeros(tbias_set.shape) + 0.0041

        modelprms_set = np.hstack((tbias_set, kp_set, ddf_set))
        modelprms_set_norm = (modelprms_set - X_mean) / X_std

        y_set_norm = model(torch.tensor(modelprms_set_norm).to(torch.float)).mean.detach().numpy()
        y_set = y_set_norm * y_std + y_mean

        f, ax = plt.subplots(1, 1, figsize=(4, 4))
        kp_1_idx = np.where(sims_df['kp'] == 1)[0]
        ax.plot(sims_df.loc[kp_1_idx, 'tbias'], sims_df.loc[kp_1_idx, y_cn])
        ax.plot(tbias_set, y_set, '.')
        ax.set_xlabel('tbias (degC)')
        if y_cn == 'mb_mwea':
            ax.set_ylabel('PyGEM MB (mwea)')
        elif y_cn == 'nbinyrs_negmbclim':
            ax.set_ylabel('nbinyrs_negmbclim (-)')
        plt.show()

        # Compare the modeled and emulated mass balances
        y_em_norm = model(torch.tensor(X_norm).to(torch.float)).mean.detach().numpy()
        y_em = y_em_norm * y_std + y_mean

        f, ax = plt.subplots(1, 1, figsize=(4, 4))
        ax.plot(y, y_em, '.')
        ax.plot([y.min(), y.max()], [y.min(), y.max()])
        if y_cn == 'mb_mwea':
            ax.set_xlabel('emulator MB (mwea)')
            ax.set_ylabel('PyGEM MB (mwea)')
            ax.set_xlim(-1, 1)
            ax.set_ylim(-1, 1)
        elif y_cn == 'nbinyrs_negmbclim':
            ax.set_xlabel('emulator nbinyrs_negmbclim (-)')
            ax.set_ylabel('PyGEM nbinyrs_negmbclim (-)')
        plt.show()

    # ----- EXPORT EMULATOR -----
    # Save emulator (model state, x_train, y_train, etc.)
    em_mod_fn = glacier_str + '-emulator-' + y_cn + '.pth'
    em_mod_fp = em_fp + 'models/' + glacier_str.split('.')[0].zfill(2) + '/'
    if not os.path.exists(em_mod_fp):
        os.makedirs(em_mod_fp, exist_ok=True)
    torch.save(model.state_dict(), em_mod_fp + em_mod_fn)
    # Extra required datasets (convert to lists to avoid any serialization issues with torch tensors)
    em_extra_dict = {
        'X_train': [X.tolist() for X in X_train.T],
        'X_mean': [X.tolist() for X in X_mean.T],
        'X_std': [X.tolist() for X in X_std.T],
        'y_train': y_train.tolist(),
        'y_mean': float(y_mean),
        'y_std': float(y_std),
    }
    em_extra_fn = em_mod_fn.replace('.pth', '_extra.json')
    with open(em_mod_fp + em_extra_fn, 'w') as f:
        json.dump(em_extra_dict, f)

    return massbalEmulator(model, likelihood, X_mean, X_std, y_mean, y_std)


# %%
def run(list_packed_vars):
    """
    Model simulation

    Parameters
    ----------
    list_packed_vars : list
        list of packed variables that enable the use of parallels

    Returns
    -------
    netcdf files of the simulation output (specific output is dependent on the output option)
    """

    # Unpack variables
    glac_no = list_packed_vars[1]
    ref_climate_name = list_packed_vars[2]
    ncores = list_packed_vars[3]

    parser = getparser()
    args = parser.parse_args()
    debug = args.debug

    # ===== LOAD GLACIERS =====
    main_glac_rgi = modelsetup.selectglaciersrgitable(glac_no=glac_no)

    # ===== TIME PERIOD =====
    dates_table = modelsetup.datesmodelrun(
        startyear=args.ref_startyear,
        endyear=args.ref_endyear,
        option_wateryear=pygem_prms['climate']['ref_wateryear'],
    )

    # ===== LOAD CLIMATE DATA =====
    # Climate class
    assert ref_climate_name == 'ERA5', 'Error: Calibration not set up for ' + ref_climate_name
    gcm = class_climate.GCM(name=ref_climate_name)
    # Air temperature [degC]
    gcm_temp, gcm_dates = gcm.importGCMvarnearestneighbor_xarray(
        gcm.temp_fn, gcm.temp_vn, main_glac_rgi, dates_table, verbose=debug
    )
    if pygem_prms['mb']['option_ablation'] == 2 and ref_climate_name in ['ERA5']:
        gcm_tempstd, gcm_dates = gcm.importGCMvarnearestneighbor_xarray(
            gcm.tempstd_fn, gcm.tempstd_vn, main_glac_rgi, dates_table, verbose=debug
        )
    else:
        gcm_tempstd = np.zeros(gcm_temp.shape)
    # Precipitation [m]
    gcm_prec, gcm_dates = gcm.importGCMvarnearestneighbor_xarray(
        gcm.prec_fn, gcm.prec_vn, main_glac_rgi, dates_table, verbose=debug
    )
    # Elevation [m asl]
    gcm_elev = gcm.importGCMfxnearestneighbor_xarray(gcm.elev_fn, gcm.elev_vn, main_glac_rgi)
    # Lapse rate [degC m-1] (always monthly)
    gcm_lr, gcm_dates = gcm.importGCMvarnearestneighbor_xarray(
        gcm.lr_fn,
        gcm.lr_vn,
        main_glac_rgi,
        dates_table,
        upscale_var_timestep=True,
        verbose=debug,
    )

    # ===== LOOP THROUGH GLACIERS TO RUN CALIBRATION =====
    for glac in range(main_glac_rgi.shape[0]):
        if debug or glac == 0 or glac == main_glac_rgi.shape[0]:
            print(
                ref_climate_name,
                ':',
                main_glac_rgi.loc[main_glac_rgi.index.values[glac], 'RGIId'],
            )

        # Select subsets of data
        glacier_rgi_table = main_glac_rgi.loc[main_glac_rgi.index.values[glac], :]
        glacier_str = '{0:0.5f}'.format(glacier_rgi_table['RGIId_float'])

        # ===== Load glacier data: area (km2), ice thickness (m), width (km) =====
        try:
            # Note this is where pre-processing of datasets (e.g., mass balance, debris) occurs
            if glacier_rgi_table['TermType'] not in [1, 5] or not pygem_prms['setup']['include_frontalablation']:
                gdir = oggm_compat.single_flowline_glacier_directory(glacier_str)
                gdir.is_tidewater = False
            else:
                # set reset=True to overwrite non-calving directory that may already exist
                gdir = oggm_compat.single_flowline_glacier_directory_with_calving(glacier_str)
                gdir.is_tidewater = True

            fls = gdir.read_pickle('inversion_flowlines')
            glacier_area = fls[0].widths_m * fls[0].dx_meter

            # Add climate data to glacier directory
            gdir.historical_climate = {
                'elev': gcm_elev[glac],
                'temp': gcm_temp[glac, :],
                'tempstd': gcm_tempstd[glac, :],
                'prec': gcm_prec[glac, :],
                'lr': gcm_lr[glac, :],
            }
            gdir.dates_table = dates_table

            # ----- Calibration data -----
            try:
                gdir.mbdata = gdir.read_json('mb_calib_pygem')

                # Tidewater glaciers - use climatic mass balance since calving_k already calibrated separately
                if gdir.is_tidewater:
                    assert 'mb_clim_mwea' in gdir.mbdata.keys(), (
                        'include_frontalablation is set as true, but fontal ablation has yet to be calibrated.'
                    )
                    mb_obs_mwea = gdir.mbdata['mb_clim_mwea']
                    mb_obs_mwea_err = gdir.mbdata['mb_clim_mwea_err']
                # non-tidewater - use geodetic mass balance
                else:
                    # Load data
                    mb_obs_mwea = gdir.mbdata['mb_mwea']
                    mb_obs_mwea_err = gdir.mbdata['mb_mwea_err']

                # Add time indices consistent with dates_table for mb calculations
                gdir.mbdata['t1_datetime'] = pd.to_datetime(gdir.mbdata['t1_str'])
                gdir.mbdata['t2_datetime'] = pd.to_datetime(gdir.mbdata['t2_str']) - timedelta(days=1)
                t1_year = gdir.mbdata['t1_datetime'].year
                t1_month = gdir.mbdata['t1_datetime'].month
                t2_year = gdir.mbdata['t2_datetime'].year
                t2_month = gdir.mbdata['t2_datetime'].month
                gdir.mbdata['t1_idx'] = dates_table[
                    (t1_year == dates_table['year']) & (t1_month == dates_table['month'])
                ].index.values[0]
                gdir.mbdata['t2_idx'] = dates_table[
                    (t2_year == dates_table['year']) & (t2_month == dates_table['month'])
                ].index.values[-1]

                if debug:
                    print(
                        '  mb_data (mwea): '
                        + str(np.round(mb_obs_mwea, 2))
                        + ' +/- '
                        + str(np.round(mb_obs_mwea_err, 2))
                    )
                # load elevation change data 
                if args.option_calib_elev_change_1d:
                    # load binned elev change obs to glacier directory
                    gdir.elev_change_1d = gdir.read_json('elev_change_1d')
                    # stack dh and dh_sigma
                    gdir.elev_change_1d['dh'] = np.column_stack(gdir.elev_change_1d['dh'])
                    gdir.elev_change_1d['dh_sigma'] = (
                        np.column_stack(gdir.elev_change_1d['dh_sigma'])
                        if not isinstance(gdir.elev_change_1d['dh_sigma'], int)
                        else gdir.elev_change_1d['dh_sigma']
                    )
                    # get observation period indices in model date_table
                    # create lookup dict (timestamp → index)
                    date_to_index = {d: i for i, d in enumerate(gdir.dates_table['date'])}
                    gdir.elev_change_1d['model2obs_inds_map'] = [
                        (
                            date_to_index.get(pd.to_datetime(start)),
                            date_to_index.get(pd.to_datetime(end)),
                        )
                        for start, end in gdir.elev_change_1d['dates']
                    ]
                    # optionally adjust ref_startyear based on earliest available elevation calibration data (must be <= 2000)
                    if args.spinup:
                        args.ref_startyear = min(
                            2000, *(int(date[:4]) for pair in gdir.elev_change_1d['dates'] for date in pair)
                        )
                # get SAR data filters, if prescribed
                sar_data_filt = pygem_prms['calib']['MCMC_params']['sar_data_filt']
                # load snowline data
                if args.option_calib_snowline_1d:
                    if pygem_prms['time']['timestep'] != 'daily':
                        print(f"Invalid timestep: {pygem_prms['time']['timestep']}. ",
                              "Transient snowline calibration requires 'daily' timesteps.")
                        raise RuntimeError("Incompatible timestep with snowline calibration data.")
                    # load snowline obs to glacier directory
                    gdir.snowline_1d = gdir.read_json('snowline_1d')

                    # --- apply filters if specified ---
                    dates = np.array(gdir.snowline_1d['date'], dtype='datetime64[D]')
                    mask = np.ones(len(dates), dtype=bool)  # start with all True
                    if sar_data_filt and any(sar_data_filt[k] for k in ['direction', 'date']):
                        # apply direction filter, if specified
                        if sar_data_filt['direction']:
                            mask &= (gdir.snowline_1d['direction'] == sar_data_filt['direction'])
                        # apply date range filter, if specified
                        if sar_data_filt['date']:
                            date_min = np.datetime64(sar_data_filt['date'][0])
                            date_max = np.datetime64(sar_data_filt['date'][1])
                            mask &= (dates >= date_min) & (dates <= date_max)

                    # apply mask
                    for key in ['z', 'z_min', 'z_max', 'direction', 'date']:
                        gdir.scaf_1d[key] = np.array(gdir.scaf_1d[key])[mask]   

                    # sort obervations by date and apply the sorting
                    sort_idx = np.argsort(gdir.snowline_1d['date'])
                    for key in ['z', 'z_min', 'z_max', 'direction', 'date']:
                        gdir.snowline_1d[key] = gdir.snowline_1d[key][sort_idx]

                    # get z_sigma (assume it is the mean difference of min and max)
                    gdir.snowline_1d['z_sigma'] = (gdir.snowline_1d['z_max'] - gdir.snowline_1d['z_min']) / 2
                    gdir.snowline_1d['z_sigma_min'] = gdir.snowline_1d['z_max'] - gdir.snowline_1d['z']
                    gdir.snowline_1d['z_sigma_max'] = gdir.snowline_1d['z'] - gdir.snowline_1d['z_min']
                    # get observation period indices in model date_table
                    # create lookup dict (timestamp → index)
                    date_to_index = {d: i for i, d in enumerate(gdir.dates_table['date'])}
                    gdir.snowline_1d['model2obs_inds_map'] = [
                        date_to_index.get(pd.to_datetime(d)) for d in gdir.snowline_1d['date']
                    ]

                # load snow cover area fraction (SCAF) data
                if args.option_calib_scaf_1d:
                    if pygem_prms['time']['timestep'] != 'daily':
                        print(f"Invalid timestep: {pygem_prms['time']['timestep']}. ",
                              "Transient snow cover area fraction calibration requires 'daily' timesteps.")
                        raise RuntimeError("Incompatible timestep with snow cover area fraction (SCAF) calibration data.")
                    # load SCAF obs to glacier directory
                    gdir.scaf_1d = gdir.read_json('scaf_1d')
                    gdir.scaf_1d['scaf'] = np.array(gdir.scaf_1d['scaf'])
                    gdir.scaf_1d['scaf_min'] = np.array(gdir.scaf_1d['scaf_min'])
                    gdir.scaf_1d['scaf_max'] = np.array(gdir.scaf_1d['scaf_max'])
                    gdir.scaf_1d['direction'] = np.array(gdir.scaf_1d['direction'])

                    # --- apply filters if specified ---
                    dates = np.array(gdir.scaf_1d['date'], dtype='datetime64[D]')
                    mask = np.ones(len(dates), dtype=bool)  # start with all True
                    if sar_data_filt and any(sar_data_filt[k] for k in ['direction', 'date']):
                        # apply direction filter, if specified
                        if sar_data_filt['direction']:
                            mask &= (gdir.scaf_1d['direction'] == sar_data_filt['direction'])
                        # apply date range filter, if specified
                        if sar_data_filt['date']:
                            date_min = np.datetime64(sar_data_filt['date'][0])
                            date_max = np.datetime64(sar_data_filt['date'][1])
                            mask &= (dates >= date_min) & (dates <= date_max)

                    # apply mask
                    for key in ['scaf', 'scaf_min', 'scaf_max', 'direction', 'date']:
                        gdir.scaf_1d[key] = np.array(gdir.scaf_1d[key])[mask]   

                    # sort obervations by date and apply the sorting
                    sort_idx = np.argsort(gdir.scaf_1d['date'])
                    for key in ['scaf', 'scaf_min', 'scaf_max', 'direction', 'date']:
                        gdir.scaf_1d[key] = gdir.scaf_1d[key][sort_idx]

                    # get z_sigma (assume it is the mean difference of min and max)
                    gdir.scaf_1d['scaf_sigma'] = (gdir.scaf_1d['scaf_max'] - gdir.scaf_1d['scaf_min']) / 2
                    gdir.scaf_1d['scaf_sigma_min'] = gdir.scaf_1d['scaf_max'] - gdir.scaf_1d['scaf']
                    gdir.scaf_1d['scaf_sigma_max'] = gdir.scaf_1d['scaf'] - gdir.scaf_1d['scaf_min']
                    # get observation period indices in model date_table
                    # create lookup dict (timestamp → index)
                    date_to_index = {d: i for i, d in enumerate(gdir.dates_table['date'])}
                    gdir.scaf_1d['model2obs_inds_map'] = [
                        date_to_index.get(pd.to_datetime(d)) for d in gdir.scaf_1d['date']
                    ]

                # load melt extent data
                if args.option_calib_meltextent_1d:
                    if pygem_prms['time']['timestep'] != 'daily':
                        print(f"Invalid timestep: {pygem_prms['time']['timestep']}. ",
                              "Transient melt extent calibration requires 'daily' timesteps.")
                        raise RuntimeError("Incompatible timestep with melt extent calibration data.")
                    # load melt extent obs to glacier directory
                    gdir.meltextent_1d = gdir.read_json('meltextent_1d')

                    # --- apply filters if specified ---
                    dates = np.array(gdir.meltextent_1d['date'], dtype='datetime64[D]')
                    mask = np.ones(len(dates), dtype=bool)  # start with all True
                    if sar_data_filt and any(sar_data_filt[k] for k in ['direction', 'date']):
                        # apply direction filter, if specified
                        if sar_data_filt['direction']:
                            mask &= (gdir.meltextent_1d['direction'] == sar_data_filt['direction'])
                        # apply date range filter, if specified
                        if sar_data_filt['date']:
                            date_min = np.datetime64(sar_data_filt['date'][0])
                            date_max = np.datetime64(sar_data_filt['date'][1])
                            mask &= (dates >= date_min) & (dates <= date_max)

                    # apply mask
                    for key in ['z', 'z_min', 'z_max', 'direction', 'date']:
                        gdir.meltextent_1d[key] = np.array(gdir.meltextent_1d[key])[mask]   

                    # sort obervations by date and apply the sorting
                    sort_idx = np.argsort(gdir.meltextent_1d['date'])
                    for key in ['z', 'z_min', 'z_max', 'direction', 'date']:
                        gdir.meltextent_1d[key] = gdir.meltextent_1d[key][sort_idx]

                    # get z_sigma (assume it is the mean difference of min and max)
                    gdir.meltextent_1d['z_sigma'] = (gdir.meltextent_1d['z_max'] - gdir.meltextent_1d['z_min']) / 2
                    gdir.meltextent_1d['z_sigma_min'] = gdir.meltextent_1d['z_max'] - gdir.meltextent_1d['z']
                    gdir.meltextent_1d['z_sigma_max'] = gdir.meltextent_1d['z'] - gdir.meltextent_1d['z_min']
                    # get observation period indices in model date_table
                    # create lookup dict (timestamp → index)
                    date_to_index = {d: i for i, d in enumerate(gdir.dates_table['date'])}
                    gdir.meltextent_1d['model2obs_inds_map'] = [
                        date_to_index.get(pd.to_datetime(d)) for d in gdir.meltextent_1d['date']
                    ]

                if args.option_calib_elev_change_1d or args.option_calib_snowline_1d or args.option_calib_scaf_1d or args.option_calib_meltextent_1d:
                    # load calibrated calving_k values for tidewater glaciers
                    if gdir.is_tidewater and pygem_prms['setup']['include_frontalablation']:
                        fp = f'{pygem_prms["root"]}/{pygem_prms["calib"]["data"]["frontalablation"]["frontalablation_relpath"]}/analysis/{pygem_prms["calib"]["data"]["frontalablation"]["frontalablation_cal_fn"]}'
                        assert os.path.exists(fp), 'Calibrated calving dataset does not exist'
                        calving_df = pd.read_csv(fp)
                        calving_rgiids = list(calving_df.RGIId)
                        # Use calibrated value if individual data available
                        if gdir.rgi_id in calving_rgiids:
                            calving_idx = calving_rgiids.index(gdir.rgi_id)
                            calving_k = calving_df.loc[calving_idx, 'calving_k']
                        # Otherwise, use region's median value
                        else:
                            calving_df['O1Region'] = [
                                int(x.split('-')[1].split('.')[0]) for x in calving_df.RGIId.values
                            ]
                            calving_df_reg = calving_df.loc[calving_df['O1Region'] == int(gdir.rgi_id[6:8]), :]
                            calving_k = np.median(calving_df_reg.calving_k)
                        # set calving_k in config
                        cfg.PARAMS['use_kcalving_for_run'] = True
                        cfg.PARAMS['calving_k'] = calving_k
                        # many tidewater glaciers need a timestep << OGGM default of 60 seconds
                        cfg.PARAMS['cfl_min_dt'] = 0.0001

            except Exception as err:
                gdir.mbdata = None
                # LOG FAILURE
                fail_fp = pygem_prms['root'] + '/Output/cal_fail/' + glacier_str.split('.')[0].zfill(2) + '/'
                if not os.path.exists(fail_fp):
                    os.makedirs(fail_fp, exist_ok=True)
                txt_fn_fail = glacier_str + '-cal_fail.txt'
                with open(fail_fp + txt_fn_fail, 'w') as text_file:
                    text_file.write(f'Error loading calibration data: {err}')

            # if `args.spinup`, grab appropriate model flowlines
            if args.spinup:
                fls = oggm_compat.get_spinup_flowlines(gdir, y0=args.ref_startyear)
            # if not `args.spinup` and calibrating elevation change, grab model flowlines
            elif args.option_calib_elev_change_1d:# or args.option_calib_snowline_1d or args.option_calib_scaf_1d or args.option_calib_meltextent_1d:
                if not os.path.exists(gdir.get_filepath('model_flowlines')):
                    raise FileNotFoundError('No model flowlines found - has inversion been run?')
                # ref_startyear should not be < 2000 unless spinup was run
                assert args.ref_startyear >= 2000, 'Must run spinup to allow for runs starting before year 2000'
                fls = gdir.read_pickle('model_flowlines')

        except:
            fls = None

        # ----- CALIBRATION OPTIONS ------
        if (fls is not None) and (gdir.mbdata is not None) and (glacier_area.sum() > 0):
            modelprms = {
                'kp': pygem_prms['sim']['params']['kp'],
                'tbias': pygem_prms['sim']['params']['tbias'],
                'ddfsnow': pygem_prms['sim']['params']['ddfsnow'],
                'ddfice': pygem_prms['sim']['params']['ddfsnow'] / pygem_prms['sim']['params']['ddfsnow_iceratio'],
                'tsnow_threshold': pygem_prms['sim']['params']['tsnow_threshold'],
                'precgrad': pygem_prms['sim']['params']['precgrad'],
            }

            # %% ===== EMULATOR TO SETUP MCMC ANALYSIS AND/OR RUN HH2015 WITH EMULATOR =====
            # - precipitation factor, temperature bias, degree-day factor of snow
            if args.option_calibration == 'emulator':
                tbias_step = pygem_prms['calib']['emulator_params']['tbias_step']
                tbias_init = pygem_prms['calib']['emulator_params']['tbias_init']
                kp_init = pygem_prms['calib']['emulator_params']['kp_init']
                ddfsnow_init = pygem_prms['calib']['emulator_params']['ddfsnow_init']

                # ----- Initialize model parameters -----
                modelprms['tbias'] = tbias_init
                modelprms['kp'] = kp_init
                modelprms['ddfsnow'] = ddfsnow_init
                modelprms['ddfice'] = modelprms['ddfsnow'] / pygem_prms['sim']['params']['ddfsnow_iceratio']

                nsims = pygem_prms['calib']['emulator_params']['emulator_sims']

                # Load sims df
                sims_fp = pygem_prms['root'] + '/Output/emulator/sims/' + glacier_str.split('.')[0].zfill(2) + '/'
                sims_fn = glacier_str + '-' + str(nsims) + '_emulator_sims.csv'

                if not os.path.exists(sims_fp + sims_fn) or pygem_prms['calib']['emulator_params']['overwrite_em_sims']:
                    # ----- Temperature bias bounds (ensure reasonable values) -----
                    # Tbias lower bound based on some bins having negative climatic mass balance
                    tbias_maxacc = (
                        -1
                        * (
                            gdir.historical_climate['temp']
                            + gdir.historical_climate['lr'] * (fls[0].surface_h.min() - gdir.historical_climate['elev'])
                        ).max()
                    )
                    modelprms['tbias'] = tbias_maxacc
                    nbinyears_negmbclim, mb_mwea = mb_mwea_calc(
                        gdir,
                        modelprms,
                        glacier_rgi_table,
                        fls=fls,
                        return_tbias_mustmelt_wmb=True,
                    )
                    while nbinyears_negmbclim < 10 or mb_mwea > mb_obs_mwea:
                        modelprms['tbias'] = modelprms['tbias'] + tbias_step
                        nbinyears_negmbclim, mb_mwea = mb_mwea_calc(
                            gdir,
                            modelprms,
                            glacier_rgi_table,
                            fls=fls,
                            return_tbias_mustmelt_wmb=True,
                        )
                        if debug:
                            print(
                                'tbias:',
                                np.round(modelprms['tbias'], 2),
                                'kp:',
                                np.round(modelprms['kp'], 2),
                                'ddfsnow:',
                                np.round(modelprms['ddfsnow'], 4),
                                'mb_mwea:',
                                np.round(mb_mwea, 3),
                                'nbinyears_negmbclim:',
                                nbinyears_negmbclim,
                            )
                    tbias_stepsmall = 0.05
                    while nbinyears_negmbclim > 10:
                        modelprms['tbias'] = modelprms['tbias'] - tbias_stepsmall
                        nbinyears_negmbclim, mb_mwea = mb_mwea_calc(
                            gdir,
                            modelprms,
                            glacier_rgi_table,
                            fls=fls,
                            return_tbias_mustmelt_wmb=True,
                        )
                        if debug:
                            print(
                                'tbias:',
                                np.round(modelprms['tbias'], 2),
                                'kp:',
                                np.round(modelprms['kp'], 2),
                                'ddfsnow:',
                                np.round(modelprms['ddfsnow'], 4),
                                'mb_mwea:',
                                np.round(mb_mwea, 3),
                                'nbinyears_negmbclim:',
                                nbinyears_negmbclim,
                            )
                    # Tbias lower bound
                    tbias_bndlow = modelprms['tbias'] + tbias_stepsmall
                    modelprms['tbias'] = tbias_bndlow
                    nbinyears_negmbclim, mb_mwea = mb_mwea_calc(
                        gdir,
                        modelprms,
                        glacier_rgi_table,
                        fls=fls,
                        return_tbias_mustmelt_wmb=True,
                    )
                    output_all = np.array(
                        [
                            modelprms['tbias'],
                            modelprms['kp'],
                            modelprms['ddfsnow'],
                            mb_mwea,
                            nbinyears_negmbclim,
                        ]
                    )

                    # Tbias lower bound & high precipitation factor
                    modelprms['kp'] = stats.gamma.ppf(
                        0.99,
                        pygem_prms['calib']['emulator_params']['kp_gamma_alpha'],
                        scale=1 / pygem_prms['calib']['emulator_params']['kp_gamma_beta'],
                    )
                    nbinyears_negmbclim, mb_mwea = mb_mwea_calc(
                        gdir,
                        modelprms,
                        glacier_rgi_table,
                        fls=fls,
                        return_tbias_mustmelt_wmb=True,
                    )
                    output_single = np.array(
                        [
                            modelprms['tbias'],
                            modelprms['kp'],
                            modelprms['ddfsnow'],
                            mb_mwea,
                            nbinyears_negmbclim,
                        ]
                    )
                    output_all = np.vstack((output_all, output_single))

                    if debug:
                        print(
                            'tbias:',
                            np.round(modelprms['tbias'], 2),
                            'kp:',
                            np.round(modelprms['kp'], 2),
                            'ddfsnow:',
                            np.round(modelprms['ddfsnow'], 4),
                            'mb_mwea:',
                            np.round(mb_mwea, 3),
                        )

                    # Tbias 'mid-point'
                    modelprms['kp'] = pygem_prms['calib']['emulator_params']['kp_init']
                    ncount_tbias = 0
                    tbias_bndhigh = 10
                    tbias_middle = tbias_bndlow + tbias_step
                    while mb_mwea > mb_obs_mwea and modelprms['tbias'] < 50:
                        modelprms['tbias'] = modelprms['tbias'] + tbias_step
                        nbinyears_negmbclim, mb_mwea = mb_mwea_calc(
                            gdir,
                            modelprms,
                            glacier_rgi_table,
                            fls=fls,
                            return_tbias_mustmelt_wmb=True,
                        )
                        output_single = np.array(
                            [
                                modelprms['tbias'],
                                modelprms['kp'],
                                modelprms['ddfsnow'],
                                mb_mwea,
                                nbinyears_negmbclim,
                            ]
                        )
                        output_all = np.vstack((output_all, output_single))
                        tbias_middle = modelprms['tbias'] - tbias_step / 2
                        ncount_tbias += 1
                        if debug:
                            print(
                                ncount_tbias,
                                'tbias:',
                                np.round(modelprms['tbias'], 2),
                                'kp:',
                                np.round(modelprms['kp'], 2),
                                'ddfsnow:',
                                np.round(modelprms['ddfsnow'], 4),
                                'mb_mwea:',
                                np.round(mb_mwea, 3),
                            )

                    # Tbias upper bound (run for equal amount of steps above the midpoint)
                    while ncount_tbias > 0:
                        modelprms['tbias'] = modelprms['tbias'] + tbias_step
                        nbinyears_negmbclim, mb_mwea = mb_mwea_calc(
                            gdir,
                            modelprms,
                            glacier_rgi_table,
                            fls=fls,
                            return_tbias_mustmelt_wmb=True,
                        )
                        output_single = np.array(
                            [
                                modelprms['tbias'],
                                modelprms['kp'],
                                modelprms['ddfsnow'],
                                mb_mwea,
                                nbinyears_negmbclim,
                            ]
                        )
                        output_all = np.vstack((output_all, output_single))
                        tbias_bndhigh = modelprms['tbias']
                        ncount_tbias -= 1
                        if debug:
                            print(
                                ncount_tbias,
                                'tbias:',
                                np.round(modelprms['tbias'], 2),
                                'kp:',
                                np.round(modelprms['kp'], 2),
                                'ddfsnow:',
                                np.round(modelprms['ddfsnow'], 4),
                                'mb_mwea:',
                                np.round(mb_mwea, 3),
                            )

                    # ------ RANDOM RUNS -------
                    # Temperature bias
                    if pygem_prms['calib']['emulator_params']['tbias_disttype'] == 'uniform':
                        tbias_random = np.random.uniform(low=tbias_bndlow, high=tbias_bndhigh, size=nsims)
                    elif pygem_prms['calib']['emulator_params']['tbias_disttype'] == 'truncnormal':
                        tbias_zlow = (tbias_bndlow - tbias_middle) / pygem_prms['calib']['emulator_params'][
                            'tbias_sigma'
                        ]
                        tbias_zhigh = (tbias_bndhigh - tbias_middle) / pygem_prms['calib']['emulator_params'][
                            'tbias_sigma'
                        ]
                        tbias_random = stats.truncnorm.rvs(
                            a=tbias_zlow,
                            b=tbias_zhigh,
                            loc=tbias_middle,
                            scale=pygem_prms['calib']['emulator_params']['tbias_sigma'],
                            size=nsims,
                        )
                    if debug:
                        print('\ntbias random:', tbias_random.mean(), tbias_random.std())

                    # Precipitation factor
                    kp_random = stats.gamma.rvs(
                        pygem_prms['calib']['emulator_params']['kp_gamma_alpha'],
                        scale=1 / pygem_prms['calib']['emulator_params']['kp_gamma_beta'],
                        size=nsims,
                    )
                    if debug:
                        print('kp random:', kp_random.mean(), kp_random.std())

                    # Degree-day factor of snow
                    ddfsnow_zlow = (
                        pygem_prms['calib']['emulator_params']['ddfsnow_bndlow']
                        - pygem_prms['calib']['emulator_params']['ddfsnow_mu']
                    ) / pygem_prms['calib']['emulator_params']['ddfsnow_sigma']
                    ddfsnow_zhigh = (
                        pygem_prms['calib']['emulator_params']['ddfsnow_bndhigh']
                        - pygem_prms['calib']['emulator_params']['ddfsnow_mu']
                    ) / pygem_prms['calib']['emulator_params']['ddfsnow_sigma']
                    ddfsnow_random = stats.truncnorm.rvs(
                        a=ddfsnow_zlow,
                        b=ddfsnow_zhigh,
                        loc=pygem_prms['calib']['emulator_params']['ddfsnow_mu'],
                        scale=pygem_prms['calib']['emulator_params']['ddfsnow_sigma'],
                        size=nsims,
                    )
                    if debug:
                        print(
                            'ddfsnow random:',
                            ddfsnow_random.mean(),
                            ddfsnow_random.std(),
                            '\n',
                        )

                    # Run through random values
                    for nsim in range(nsims):
                        modelprms['tbias'] = tbias_random[nsim]
                        modelprms['kp'] = kp_random[nsim]
                        modelprms['ddfsnow'] = ddfsnow_random[nsim]
                        modelprms['ddfice'] = modelprms['ddfsnow'] / pygem_prms['sim']['params']['ddfsnow_iceratio']
                        nbinyears_negmbclim, mb_mwea = mb_mwea_calc(
                            gdir,
                            modelprms,
                            glacier_rgi_table,
                            fls=fls,
                            return_tbias_mustmelt_wmb=True,
                        )

                        output_single = np.array(
                            [
                                modelprms['tbias'],
                                modelprms['kp'],
                                modelprms['ddfsnow'],
                                mb_mwea,
                                nbinyears_negmbclim,
                            ]
                        )
                        output_all = np.vstack((output_all, output_single))
                        if debug and nsim % 500 == 0:
                            print(
                                nsim,
                                'tbias:',
                                np.round(modelprms['tbias'], 2),
                                'kp:',
                                np.round(modelprms['kp'], 2),
                                'ddfsnow:',
                                np.round(modelprms['ddfsnow'], 4),
                                'mb_mwea:',
                                np.round(mb_mwea, 3),
                            )

                    # ----- Export results -----
                    sims_df = pd.DataFrame(
                        output_all,
                        columns=[
                            'tbias',
                            'kp',
                            'ddfsnow',
                            'mb_mwea',
                            'nbinyrs_negmbclim',
                        ],
                    )
                    if os.path.exists(sims_fp) == False:
                        os.makedirs(sims_fp, exist_ok=True)
                    sims_df.to_csv(sims_fp + sims_fn, index=False)

                else:
                    # Load simulations
                    sims_df = pd.read_csv(sims_fp + sims_fn)

                # ----- EMULATOR: Mass balance -----
                em_mod_fn = glacier_str + '-emulator-mb_mwea.pth'
                em_mod_fp = pygem_prms['root'] + '/Output/emulator/models/' + glacier_str.split('.')[0].zfill(2) + '/'
                if (
                    not os.path.exists(em_mod_fp + em_mod_fn)
                    or pygem_prms['calib']['emulator_params']['overwrite_em_sims']
                ):
                    mbEmulator = create_emulator(glacier_str, sims_df, y_cn='mb_mwea', debug=debug)
                else:
                    mbEmulator = massbalEmulator.load(em_mod_path=em_mod_fp + em_mod_fn)

                # ===== HH2015 MODIFIED CALIBRATION USING EMULATOR =====
                if pygem_prms['calib']['emulator_params']['opt_hh2015_mod']:
                    tbias_init = pygem_prms['calib']['emulator_params']['tbias_init']
                    tbias_step = pygem_prms['calib']['emulator_params']['tbias_step']
                    kp_init = pygem_prms['calib']['emulator_params']['kp_init']
                    kp_bndlow = pygem_prms['calib']['emulator_params']['kp_bndlow']
                    kp_bndhigh = pygem_prms['calib']['emulator_params']['kp_bndhigh']
                    ddfsnow_init = pygem_prms['calib']['emulator_params']['ddfsnow_init']

                    # ----- FUNCTIONS: COMPUTATIONALLY FASTER AND MORE ROBUST THAN SCIPY MINIMIZE -----
                    def update_bnds(
                        prm2opt,
                        prm_bndlow,
                        prm_bndhigh,
                        prm_mid,
                        mb_mwea_low,
                        mb_mwea_high,
                        mb_mwea_mid,
                        debug=False,
                    ):
                        """Update bounds for various parameters for the single_param_optimizer"""
                        # If mass balance less than observation, reduce tbias
                        if prm2opt == 'kp':
                            if mb_mwea_mid < mb_obs_mwea:
                                prm_bndlow_new, mb_mwea_low_new = prm_mid, mb_mwea_mid
                                prm_bndhigh_new, mb_mwea_high_new = (
                                    prm_bndhigh,
                                    mb_mwea_high,
                                )
                            else:
                                prm_bndlow_new, mb_mwea_low_new = (
                                    prm_bndlow,
                                    mb_mwea_low,
                                )
                                prm_bndhigh_new, mb_mwea_high_new = prm_mid, mb_mwea_mid
                        elif prm2opt == 'ddfsnow':
                            if mb_mwea_mid < mb_obs_mwea:
                                prm_bndlow_new, mb_mwea_low_new = (
                                    prm_bndlow,
                                    mb_mwea_low,
                                )
                                prm_bndhigh_new, mb_mwea_high_new = prm_mid, mb_mwea_mid
                            else:
                                prm_bndlow_new, mb_mwea_low_new = prm_mid, mb_mwea_mid
                                prm_bndhigh_new, mb_mwea_high_new = (
                                    prm_bndhigh,
                                    mb_mwea_high,
                                )
                        elif prm2opt == 'tbias':
                            if mb_mwea_mid < mb_obs_mwea:
                                prm_bndlow_new, mb_mwea_low_new = (
                                    prm_bndlow,
                                    mb_mwea_low,
                                )
                                prm_bndhigh_new, mb_mwea_high_new = prm_mid, mb_mwea_mid
                            else:
                                prm_bndlow_new, mb_mwea_low_new = prm_mid, mb_mwea_mid
                                prm_bndhigh_new, mb_mwea_high_new = (
                                    prm_bndhigh,
                                    mb_mwea_high,
                                )

                        prm_mid_new = (prm_bndlow_new + prm_bndhigh_new) / 2
                        modelprms[prm2opt] = prm_mid_new
                        modelprms['ddfice'] = modelprms['ddfsnow'] / pygem_prms['sim']['params']['ddfsnow_iceratio']
                        mb_mwea_mid_new = mbEmulator.eval([modelprms['tbias'], modelprms['kp'], modelprms['ddfsnow']])

                        if debug:
                            print(
                                prm2opt + '_bndlow:',
                                np.round(prm_bndlow_new, 2),
                                'mb_mwea_low:',
                                np.round(mb_mwea_low_new, 2),
                            )
                            print(
                                prm2opt + '_bndhigh:',
                                np.round(prm_bndhigh_new, 2),
                                'mb_mwea_high:',
                                np.round(mb_mwea_high_new, 2),
                            )
                            print(
                                prm2opt + '_mid:',
                                np.round(prm_mid_new, 2),
                                'mb_mwea_mid:',
                                np.round(mb_mwea_mid_new, 3),
                            )

                        return (
                            prm_bndlow_new,
                            prm_bndhigh_new,
                            prm_mid_new,
                            mb_mwea_low_new,
                            mb_mwea_high_new,
                            mb_mwea_mid_new,
                        )

                    def single_param_optimizer(
                        modelprms_subset,
                        mb_obs_mwea,
                        prm2opt=None,
                        kp_bnds=None,
                        tbias_bnds=None,
                        ddfsnow_bnds=None,
                        mb_mwea_threshold=0.005,
                        debug=False,
                    ):
                        """Single parameter optimizer based on a mid-point approach

                        Computationally more robust and sometimes faster than scipy minimize
                        """
                        assert prm2opt is not None, 'For single_param_optimizer you must specify parameter to optimize'

                        if prm2opt == 'kp':
                            prm_bndlow = kp_bnds[0]
                            prm_bndhigh = kp_bnds[1]
                            modelprms['tbias'] = modelprms_subset['tbias']
                            modelprms['ddfsnow'] = modelprms_subset['ddfsnow']
                        elif prm2opt == 'ddfsnow':
                            prm_bndlow = ddfsnow_bnds[0]
                            prm_bndhigh = ddfsnow_bnds[1]
                            modelprms['kp'] = modelprms_subset['kp']
                            modelprms['tbias'] = modelprms_subset['tbias']
                        elif prm2opt == 'tbias':
                            prm_bndlow = tbias_bnds[0]
                            prm_bndhigh = tbias_bnds[1]
                            modelprms['kp'] = modelprms_subset['kp']
                            modelprms['ddfsnow'] = modelprms_subset['ddfsnow']

                        # Lower bound
                        modelprms[prm2opt] = prm_bndlow
                        modelprms['ddfice'] = modelprms['ddfsnow'] / pygem_prms['sim']['params']['ddfsnow_iceratio']
                        mb_mwea_low = mbEmulator.eval([modelprms['tbias'], modelprms['kp'], modelprms['ddfsnow']])
                        # Upper bound
                        modelprms[prm2opt] = prm_bndhigh
                        modelprms['ddfice'] = modelprms['ddfsnow'] / pygem_prms['sim']['params']['ddfsnow_iceratio']
                        mb_mwea_high = mbEmulator.eval([modelprms['tbias'], modelprms['kp'], modelprms['ddfsnow']])
                        # Middle bound
                        prm_mid = (prm_bndlow + prm_bndhigh) / 2
                        modelprms[prm2opt] = prm_mid
                        modelprms['ddfice'] = modelprms['ddfsnow'] / pygem_prms['sim']['params']['ddfsnow_iceratio']
                        mb_mwea_mid = mbEmulator.eval([modelprms['tbias'], modelprms['kp'], modelprms['ddfsnow']])

                        if debug:
                            print(
                                prm2opt + '_bndlow:',
                                np.round(prm_bndlow, 2),
                                'mb_mwea_low:',
                                np.round(mb_mwea_low, 2),
                            )
                            print(
                                prm2opt + '_bndhigh:',
                                np.round(prm_bndhigh, 2),
                                'mb_mwea_high:',
                                np.round(mb_mwea_high, 2),
                            )
                            print(
                                prm2opt + '_mid:',
                                np.round(prm_mid, 2),
                                'mb_mwea_mid:',
                                np.round(mb_mwea_mid, 3),
                            )

                        # Optimize the model parameter
                        if np.absolute(mb_mwea_low - mb_obs_mwea) <= mb_mwea_threshold:
                            modelprms[prm2opt] = prm_bndlow
                            mb_mwea_mid = mb_mwea_low
                        elif np.absolute(mb_mwea_low - mb_obs_mwea) <= mb_mwea_threshold:
                            modelprms[prm2opt] = prm_bndhigh
                            mb_mwea_mid = mb_mwea_high
                        else:
                            ncount = 0
                            while (
                                np.absolute(mb_mwea_mid - mb_obs_mwea) > mb_mwea_threshold
                                and np.absolute(mb_mwea_low - mb_mwea_high) > mb_mwea_threshold
                            ):
                                if debug:
                                    print('\n ncount:', ncount)
                                (
                                    prm_bndlow,
                                    prm_bndhigh,
                                    prm_mid,
                                    mb_mwea_low,
                                    mb_mwea_high,
                                    mb_mwea_mid,
                                ) = update_bnds(
                                    prm2opt,
                                    prm_bndlow,
                                    prm_bndhigh,
                                    prm_mid,
                                    mb_mwea_low,
                                    mb_mwea_high,
                                    mb_mwea_mid,
                                    debug=debug,
                                )
                                ncount += 1

                        return modelprms, mb_mwea_mid

                    # ===== SET THINGS UP ======
                    if debug:
                        sims_df['mb_em'] = np.nan
                        for nidx in sims_df.index.values:
                            modelprms['tbias'] = sims_df.loc[nidx, 'tbias']
                            modelprms['kp'] = sims_df.loc[nidx, 'kp']
                            modelprms['ddfsnow'] = sims_df.loc[nidx, 'ddfsnow']
                            sims_df.loc[nidx, 'mb_em'] = mbEmulator.eval(
                                [
                                    modelprms['tbias'],
                                    modelprms['kp'],
                                    modelprms['ddfsnow'],
                                ]
                            )
                        sims_df['mb_em_dif'] = sims_df['mb_em'] - sims_df['mb_mwea']

                    # ----- TEMPERATURE BIAS BOUNDS -----
                    # Selects from emulator sims dataframe
                    sims_df_subset = sims_df.loc[sims_df['kp'] == 1, :]
                    tbias_bndhigh = float(sims_df_subset['tbias'].max())
                    tbias_bndlow = float(sims_df_subset['tbias'].min())

                    # Adjust tbias_init based on bounds
                    if tbias_init > tbias_bndhigh:
                        tbias_init = tbias_bndhigh
                    elif tbias_init < tbias_bndlow:
                        tbias_init = tbias_bndlow

                    # ----- Mass balance bounds -----
                    # Upper bound
                    modelprms['kp'] = kp_bndhigh
                    modelprms['tbias'] = tbias_bndlow
                    modelprms['ddfsnow'] = ddfsnow_init
                    mb_mwea_bndhigh = mbEmulator.eval([modelprms['tbias'], modelprms['kp'], modelprms['ddfsnow']])
                    # Lower bound
                    modelprms['kp'] = kp_bndlow
                    modelprms['tbias'] = tbias_bndhigh
                    modelprms['ddfsnow'] = ddfsnow_init
                    mb_mwea_bndlow = mbEmulator.eval([modelprms['tbias'], modelprms['kp'], modelprms['ddfsnow']])
                    if debug:
                        print(
                            'mb_mwea_max:',
                            np.round(mb_mwea_bndhigh, 2),
                            'mb_mwea_min:',
                            np.round(mb_mwea_bndlow, 2),
                        )

                    if mb_obs_mwea > mb_mwea_bndhigh:
                        continue_param_search = False
                        tbias_opt = tbias_bndlow
                        kp_opt = kp_bndhigh
                        troubleshoot_fp = (
                            pygem_prms['root']
                            + '/Output/errors/'
                            + args.option_calibration
                            + '/'
                            + glacier_str.split('.')[0].zfill(2)
                            + '/'
                        )
                        if not os.path.exists(troubleshoot_fp):
                            os.makedirs(troubleshoot_fp, exist_ok=True)
                        txt_fn_extrapfail = glacier_str + '-mbs_obs_outside_bnds.txt'
                        with open(troubleshoot_fp + txt_fn_extrapfail, 'w') as text_file:
                            text_file.write(
                                glacier_str
                                + ' observed mass balance exceeds max accumulation '
                                + 'with value of '
                                + str(np.round(mb_obs_mwea, 2))
                                + ' mwea'
                            )

                    elif mb_obs_mwea < mb_mwea_bndlow:
                        continue_param_search = False
                        tbias_opt = tbias_bndhigh
                        kp_opt = kp_bndlow
                        troubleshoot_fp = (
                            pygem_prms['root']
                            + '/Output/errors/'
                            + args.option_calibration
                            + '/'
                            + glacier_str.split('.')[0].zfill(2)
                            + '/'
                        )
                        if not os.path.exists(troubleshoot_fp):
                            os.makedirs(troubleshoot_fp, exist_ok=True)
                        txt_fn_extrapfail = glacier_str + '-mbs_obs_outside_bnds.txt'
                        with open(troubleshoot_fp + txt_fn_extrapfail, 'w') as text_file:
                            text_file.write(
                                glacier_str
                                + ' observed mass balance below max loss '
                                + 'with value of '
                                + str(np.round(mb_obs_mwea, 2))
                                + ' mwea'
                            )
                    else:
                        continue_param_search = True

                        # ===== ADJUST LOWER AND UPPER BOUNDS TO SET UP OPTIMIZATION ======
                        # Initialize model parameters
                        modelprms['tbias'] = tbias_init
                        modelprms['kp'] = kp_init
                        modelprms['ddfsnow'] = ddfsnow_init

                        test_count = 0
                        test_count_acc = 0
                        mb_mwea = mbEmulator.eval([modelprms['tbias'], modelprms['kp'], modelprms['ddfsnow']])
                        if mb_mwea > mb_obs_mwea:
                            if debug:
                                print('increase tbias, decrease kp')
                            kp_bndhigh = 1
                            # Check if lower bound causes good agreement
                            modelprms['kp'] = kp_bndlow
                            mb_mwea = mbEmulator.eval(
                                [
                                    modelprms['tbias'],
                                    modelprms['kp'],
                                    modelprms['ddfsnow'],
                                ]
                            )
                            if debug:
                                print(
                                    'tbias:',
                                    np.round(modelprms['tbias'], 2),
                                    'kp:',
                                    np.round(modelprms['kp'], 2),
                                    'mb_mwea:',
                                    np.round(mb_mwea, 2),
                                    'obs_mwea:',
                                    np.round(mb_obs_mwea, 2),
                                )
                            while mb_mwea > mb_obs_mwea and test_count < 100:
                                # Update temperature bias
                                modelprms['tbias'] = modelprms['tbias'] + tbias_step
                                # Update bounds
                                tbias_bndhigh_opt = modelprms['tbias']
                                tbias_bndlow_opt = modelprms['tbias'] - tbias_step
                                # Compute mass balance
                                mb_mwea = mbEmulator.eval(
                                    [
                                        modelprms['tbias'],
                                        modelprms['kp'],
                                        modelprms['ddfsnow'],
                                    ]
                                )
                                if debug:
                                    print(
                                        'tbias:',
                                        np.round(modelprms['tbias'], 2),
                                        'kp:',
                                        np.round(modelprms['kp'], 2),
                                        'mb_mwea:',
                                        np.round(mb_mwea, 2),
                                        'obs_mwea:',
                                        np.round(mb_obs_mwea, 2),
                                    )
                                test_count += 1
                        else:
                            if debug:
                                print('decrease tbias, increase kp')
                            kp_bndlow = 1
                            # Check if upper bound causes good agreement
                            modelprms['kp'] = kp_bndhigh
                            mb_mwea = mbEmulator.eval(
                                [
                                    modelprms['tbias'],
                                    modelprms['kp'],
                                    modelprms['ddfsnow'],
                                ]
                            )
                            if debug:
                                print(
                                    'tbias:',
                                    np.round(modelprms['tbias'], 2),
                                    'kp:',
                                    np.round(modelprms['kp'], 2),
                                    'mb_mwea:',
                                    np.round(mb_mwea, 2),
                                    'obs_mwea:',
                                    np.round(mb_obs_mwea, 2),
                                )
                            while mb_obs_mwea > mb_mwea and test_count < 100:
                                # Update temperature bias
                                modelprms['tbias'] = modelprms['tbias'] - tbias_step
                                # If temperature bias is at lower limit, then increase precipitation factor
                                if modelprms['tbias'] <= tbias_bndlow:
                                    modelprms['tbias'] = tbias_bndlow
                                    if test_count_acc > 0:
                                        kp_bndhigh = kp_bndhigh + 1
                                        modelprms['kp'] = kp_bndhigh
                                    test_count_acc += 1
                                # Update bounds (must do after potential correction for lower bound)
                                tbias_bndlow_opt = modelprms['tbias']
                                tbias_bndhigh_opt = modelprms['tbias'] + tbias_step
                                # Compute mass balance
                                mb_mwea = mbEmulator.eval(
                                    [
                                        modelprms['tbias'],
                                        modelprms['kp'],
                                        modelprms['ddfsnow'],
                                    ]
                                )
                                if debug:
                                    print(
                                        'tbias:',
                                        np.round(modelprms['tbias'], 2),
                                        'kp:',
                                        np.round(modelprms['kp'], 2),
                                        'mb_mwea:',
                                        np.round(mb_mwea, 2),
                                        'obs_mwea:',
                                        np.round(mb_obs_mwea, 2),
                                    )
                                test_count += 1

                        # ===== ROUND 1: PRECIPITATION FACTOR ======
                        if debug:
                            print('Round 1:')
                            print(
                                glacier_str
                                + '  kp: '
                                + str(np.round(modelprms['kp'], 2))
                                + ' ddfsnow: '
                                + str(np.round(modelprms['ddfsnow'], 4))
                                + ' tbias: '
                                + str(np.round(modelprms['tbias'], 2))
                            )

                        # Reset parameters
                        modelprms['tbias'] = tbias_init
                        modelprms['kp'] = kp_init
                        modelprms['ddfsnow'] = ddfsnow_init

                        # Lower bound
                        modelprms['kp'] = kp_bndlow
                        mb_mwea_kp_low = mbEmulator.eval([modelprms['tbias'], modelprms['kp'], modelprms['ddfsnow']])
                        # Upper bound
                        modelprms['kp'] = kp_bndhigh
                        mb_mwea_kp_high = mbEmulator.eval([modelprms['tbias'], modelprms['kp'], modelprms['ddfsnow']])

                        # Optimal precipitation factor
                        if mb_obs_mwea < mb_mwea_kp_low:
                            kp_opt = kp_bndlow
                            mb_mwea = mb_mwea_kp_low
                        elif mb_obs_mwea > mb_mwea_kp_high:
                            kp_opt = kp_bndhigh
                            mb_mwea = mb_mwea_kp_high
                        else:
                            # Single parameter optimizer (computationally more efficient and less prone to fail)
                            modelprms_subset = {
                                'kp': kp_init,
                                'ddfsnow': ddfsnow_init,
                                'tbias': tbias_init,
                            }
                            kp_bnds = (kp_bndlow, kp_bndhigh)
                            modelprms_opt, mb_mwea = single_param_optimizer(
                                modelprms_subset,
                                mb_obs_mwea,
                                prm2opt='kp',
                                kp_bnds=kp_bnds,
                                debug=debug,
                            )
                            kp_opt = modelprms_opt['kp']
                            continue_param_search = False

                        # Update parameter values
                        modelprms['kp'] = kp_opt
                        if debug:
                            print(
                                '  kp:',
                                np.round(kp_opt, 2),
                                'mb_mwea:',
                                np.round(mb_mwea, 3),
                                'obs_mwea:',
                                np.round(mb_obs_mwea, 3),
                            )

                        # ===== ROUND 2: TEMPERATURE BIAS ======
                        if continue_param_search:
                            if debug:
                                print('Round 2:')
                            # Single parameter optimizer (computationally more efficient and less prone to fail)
                            modelprms_subset = {
                                'kp': kp_opt,
                                'ddfsnow': ddfsnow_init,
                                'tbias': np.mean([tbias_bndlow_opt, tbias_bndhigh_opt]),
                            }
                            tbias_bnds = (tbias_bndlow_opt, tbias_bndhigh_opt)
                            modelprms_opt, mb_mwea = single_param_optimizer(
                                modelprms_subset,
                                mb_obs_mwea,
                                prm2opt='tbias',
                                tbias_bnds=tbias_bnds,
                                debug=debug,
                            )

                            # Update parameter values
                            tbias_opt = modelprms_opt['tbias']
                            modelprms['tbias'] = tbias_opt
                            if debug:
                                print(
                                    '  tbias:',
                                    np.round(tbias_opt, 3),
                                    'mb_mwea:',
                                    np.round(mb_mwea, 3),
                                    'obs_mwea:',
                                    np.round(mb_obs_mwea, 3),
                                )

                        else:
                            tbias_opt = modelprms['tbias']

                        if debug:
                            print(
                                '\n\ntbias:',
                                np.round(tbias_opt, 2),
                                'kp:',
                                np.round(kp_opt, 2),
                                'mb_mwea:',
                                np.round(mb_mwea, 3),
                                'obs_mwea:',
                                np.round(mb_obs_mwea, 3),
                                '\n\n',
                            )

                    modelparams_opt = modelprms
                    modelparams_opt['kp'] = kp_opt
                    modelparams_opt['tbias'] = tbias_opt

                    # Export model parameters
                    modelprms = modelparams_opt
                    for vn in [
                        'ddfice',
                        'ddfsnow',
                        'kp',
                        'precgrad',
                        'tbias',
                        'tsnow_threshold',
                    ]:
                        modelprms[vn] = [modelprms[vn]]
                    modelprms['mb_mwea'] = [float(mb_mwea)]
                    modelprms['mb_obs_mwea'] = [float(mb_obs_mwea)]
                    modelprms['mb_obs_mwea_err'] = [float(mb_obs_mwea_err)]

                    modelprms_fn = glacier_str + '-modelprms_dict.json'
                    modelprms_fp = (
                        pygem_prms['root'] + '/Output/calibration/' + glacier_str.split('.')[0].zfill(2) + '/'
                    )
                    if not os.path.exists(modelprms_fp):
                        os.makedirs(modelprms_fp, exist_ok=True)
                    modelprms_fullfn = modelprms_fp + modelprms_fn
                    if os.path.exists(modelprms_fullfn):
                        with open(modelprms_fullfn, 'r') as f:
                            modelprms_dict = json.load(f)
                        modelprms_dict[args.option_calibration] = modelprms
                    else:
                        modelprms_dict = {args.option_calibration: modelprms}
                    with open(modelprms_fullfn, 'w') as f:
                        json.dump(modelprms_dict, f)

            # ===== MCMC CALIBRATION ======
            # use MCMC method to determine posterior probability distributions of the three parameters tbias,
            # ddfsnow and kp. Then create an ensemble of parameter sets evenly sampled from these
            # distributions, and output these sets of parameters and their corresponding mass balances to be
            # used in the simulations.
            elif args.option_calibration == 'MCMC':
                if pygem_prms['calib']['MCMC_params']['option_use_emulator']:
                    # load emulator
                    em_mod_fn = glacier_str + '-emulator-mb_mwea.pth'
                    em_mod_fp = (
                        pygem_prms['root'] + '/Output/emulator/models/' + glacier_str.split('.')[0].zfill(2) + '/'
                    )
                    assert os.path.exists(em_mod_fp + em_mod_fn), (
                        f'emulator output does not exist : {em_mod_fp + em_mod_fn}'
                    )
                    mbEmulator = massbalEmulator.load(em_mod_path=em_mod_fp + em_mod_fn)
                    outpath_sfix = ''  # output file path suffix if using emulator
                else:
                    outpath_sfix = '-fullsim'  # output file path suffix if not using emulator

                # ---------------------------------
                # ----- FUNCTION DECLARATIONS -----
                # ---------------------------------
                # Rough estimate of minimum elevation mass balance function
                def calc_mb_total_minelev(modelprms):
                    """Approximate estimate of the mass balance at minimum elevation"""
                    fl = fls[0]
                    min_elev = fl.surface_h.min()
                    glacier_gcm_temp = gdir.historical_climate['temp']
                    glacier_gcm_prec = gdir.historical_climate['prec']
                    glacier_gcm_lr = gdir.historical_climate['lr']
                    glacier_gcm_elev = gdir.historical_climate['elev']
                    # Temperature using gcm and glacier lapse rates
                    #  T_bin = T_gcm + lr_gcm * (z_ref - z_gcm) + lr_glac * (z_bin - z_ref) + tempchange
                    T_minelev = (
                        glacier_gcm_temp
                        + glacier_gcm_lr
                        * (glacier_rgi_table.loc[pygem_prms['mb']['option_elev_ref_downscale']] - glacier_gcm_elev)
                        + glacier_gcm_lr
                        * (min_elev - glacier_rgi_table.loc[pygem_prms['mb']['option_elev_ref_downscale']])
                        + modelprms['tbias']
                    )
                    # Precipitation using precipitation factor and precipitation gradient
                    #  P_bin = P_gcm * prec_factor * (1 + prec_grad * (z_bin - z_ref))
                    P_minelev = (
                        glacier_gcm_prec
                        * modelprms['kp']
                        * (
                            1
                            + modelprms['precgrad']
                            * (min_elev - glacier_rgi_table.loc[pygem_prms['mb']['option_elev_ref_downscale']])
                        )
                    )
                    # Accumulation using tsnow_threshold
                    Acc_minelev = np.zeros(P_minelev.shape)
                    Acc_minelev[T_minelev <= modelprms['tsnow_threshold']] = P_minelev[
                        T_minelev <= modelprms['tsnow_threshold']
                    ]
                    # Melt
                    # energy available for melt [degC day]
                    melt_energy_available = T_minelev * dates_table['days_in_step'].values
                    melt_energy_available[melt_energy_available < 0] = 0
                    # assume all snow melt because anything more would melt underlying ice in lowermost bin
                    # SNOW MELT [m w.e.]
                    Melt_minelev = modelprms['ddfsnow'] * melt_energy_available
                    # Total mass balance over entire period at minimum elvation
                    mb_total_minelev = (Acc_minelev - Melt_minelev).sum()

                    return mb_total_minelev

                def get_priors(priors_dict):
                    # return a list of scipy.stats distributions based on the priors_dict
                    dists = []
                    for param, info in priors_dict.items():
                        dist_type = info['type'].lower()

                        if dist_type == 'normal':
                            dist = stats.norm(loc=info['mu'], scale=info['sigma'])
                        elif dist_type == 'uniform':
                            dist = stats.uniform(loc=info['low'], scale=info['high'] - info['low'])
                        elif dist_type == 'gamma':
                            dist = stats.gamma(a=info['alpha'], scale=1 / info['beta'])
                        elif dist_type == 'truncnormal':
                            a = (info['low'] - info['mu']) / info['sigma']
                            b = (info['high'] - info['mu']) / info['sigma']
                            dist = stats.truncnorm(a=a, b=b, loc=info['mu'], scale=info['sigma'])
                        else:
                            raise ValueError(f'Unsupported distribution type: {dist_type}')
                        dists.append(dist)
                    return dists

                def get_initials(dists, central_mass=0.95, max_tries=10000, verbose=False, pctl=None):
                    """
                    Randomly sample initial values from a list of distributions.
                    """
                    if pctl is not None:
                        if not 0 <= pctl <= 1:
                            raise ValueError('pctl must be between 0 and 1')
                        return [dist.ppf(pctl) for dist in dists]

                    # default: random sampling within central probability interval
                    lower = (1 - central_mass) / 2
                    upper = 1 - lower

                    for i in range(max_tries):
                        xs = [dist.rvs() for dist in dists]
                        probs = [dist.cdf(x) for dist, x in zip(dists, xs)]
                        if all(lower < p < upper for p in probs):
                            if verbose:
                                print(f'Accepted on try {i + 1}: {xs}')
                            return xs
                        if verbose and i % 1000 == 0:
                            print(f'Try {i}: {xs} (probs={probs})')

                    raise RuntimeError(f'Failed to find acceptable initials after {max_tries} draws')

                def mb_max(**kwargs):
                    """Psuedo-likelihood functionto ensure glacier is not completely melted."""
                    if kwargs['massbal'] < mb_max_loss:
                        return -np.inf
                    else:
                        return 0

                def must_melt(**kwargs):
                    """Psuedo-likelihood function for mass balance [mwea] based on model parameters."""
                    modelprms_copy = modelprms.copy()
                    modelprms_copy['tbias'] = float(kwargs['tbias'])
                    modelprms_copy['kp'] = float(kwargs['kp'])
                    modelprms_copy['ddfsnow'] = float(kwargs['ddfsnow'])
                    modelprms_copy['ddfice'] = (
                        modelprms_copy['ddfsnow'] / pygem_prms['sim']['params']['ddfsnow_iceratio']
                    )
                    mb_total_minelev = calc_mb_total_minelev(modelprms_copy)
                    if mb_total_minelev < 0:
                        return 0
                    else:
                        return -np.inf

                def rho_constraints(**kwargs):
                    """Psuedo-likelihood function for ablation and accumulation area densities."""
                    if 'rhoabl' not in kwargs or 'rhoacc' not in kwargs:
                        return 0
                    rhoabl = float(kwargs['rhoabl'])
                    rhoacc = float(kwargs['rhoacc'])
                    if (rhoacc < 0) or (rhoabl < 0) or (rhoacc > rhoabl):
                        return -np.inf
                    else:
                        return 0

                # ---------------------------------

                # ---------------------------------
                # ----- MASS BALANCE MAX LOSS -----
                # ---------------------------------
                # Maximum mass loss [mwea] (based on consensus ice thickness estimate)
                # consensus_mass has units of kg
                if os.path.exists(gdir.get_filepath('consensus_mass')):
                    with open(gdir.get_filepath('consensus_mass'), 'rb') as f:
                        consensus_mass = pickle.load(f)
                else:
                    # Mean global ice thickness from Farinotti et al. (2019) used for missing consensus glaciers
                    ice_thickness_constant = 224
                    consensus_mass = (
                        glacier_rgi_table.Area * 1e6 * ice_thickness_constant * pygem_prms['constants']['density_ice']
                    )

                mb_max_loss = (
                    -1
                    * consensus_mass
                    / pygem_prms['constants']['density_water']
                    / gdir.rgi_area_m2
                    # / (gdir.dates_table.shape[0] / 12)
                    / gdir.mbdata['nyears']
                )
                # ---------------------------------

                # ------------------
                # ----- PRIORS -----
                # ------------------
                # Prior distributions (specified or informed by regions)
                if pygem_prms['calib']['priors_reg_fn'] is not None:
                    # Load priors
                    priors_df = pd.read_csv(
                        pygem_prms['root'] + '/Output/calibration/' + pygem_prms['calib']['priors_reg_fn']
                    )
                    priors_idx = np.where(
                        (priors_df.O1Region == glacier_rgi_table['O1Region'])
                        & (priors_df.O2Region == glacier_rgi_table['O2Region'])
                    )[0][0]
                    # Precipitation factor priors
                    kp_gamma_alpha = float(priors_df.loc[priors_idx, 'kp_alpha'])
                    kp_gamma_beta = float(priors_df.loc[priors_idx, 'kp_beta'])
                    # Temperature bias priors
                    tbias_mu = float(priors_df.loc[priors_idx, 'tbias_mean'])
                    tbias_sigma = float(priors_df.loc[priors_idx, 'tbias_std'])
                else:
                    # Precipitation factor priors
                    kp_gamma_alpha = pygem_prms['calib']['MCMC_params']['kp_gamma_alpha']
                    kp_gamma_beta = pygem_prms['calib']['MCMC_params']['kp_gamma_beta']
                    # Temperature bias priors
                    tbias_mu = pygem_prms['calib']['MCMC_params']['tbias_mu']
                    tbias_sigma = pygem_prms['calib']['MCMC_params']['tbias_sigma']

                # put all priors together into a dictionary
                priors = {
                    'tbias': {
                        'type': pygem_prms['calib']['MCMC_params']['tbias_disttype'],
                        'mu': float(tbias_mu),
                        'sigma': float(tbias_sigma),
                    },
                    'kp': {
                        'type': pygem_prms['calib']['MCMC_params']['kp_disttype'],
                        'alpha': float(kp_gamma_alpha),
                        'beta': float(kp_gamma_beta),
                    },
                    'ddfsnow': {
                        'type': pygem_prms['calib']['MCMC_params']['ddfsnow_disttype'],
                        'mu': pygem_prms['calib']['MCMC_params']['ddfsnow_mu'],
                        'sigma': pygem_prms['calib']['MCMC_params']['ddfsnow_sigma'],
                        'low': float(pygem_prms['calib']['MCMC_params']['ddfsnow_bndlow']),
                        'high': float(pygem_prms['calib']['MCMC_params']['ddfsnow_bndhigh']),
                    },
                }
                # ------------------

                # -----------------------------------
                # ----- TEMPERATURE BIAS BOUNDS -----
                # -----------------------------------
                # note, temperature bias bounds will remain constant across chains if using emulator
                if pygem_prms['calib']['MCMC_params']['option_use_emulator']:
                    # Selects from emulator sims dataframe
                    sims_fp = pygem_prms['root'] + '/Output/emulator/sims/' + glacier_str.split('.')[0].zfill(2) + '/'
                    sims_fn = (
                        glacier_str
                        + '-'
                        + str(pygem_prms['calib']['MCMC_params']['emulator_sims'])
                        + '_emulator_sims.csv'
                    )
                    sims_df = pd.read_csv(sims_fp + sims_fn)
                    sims_df_subset = sims_df.loc[sims_df['kp'] == 1, :]
                    tbias_bndhigh = float(sims_df_subset['tbias'].max())
                    tbias_bndlow = float(sims_df_subset['tbias'].min())
                # -----------------------------------

                # -------------------
                # --- set up MCMC ---
                # -------------------
                # the mcmc.mbPosterior class expects observations to be provided as a dictionary,
                # where each key corresponds to a variable being calibrated.
                # each value should be a tuple of the form (observation, variance).
                obs = {'glacierwide_mb_mwea': (torch.tensor([mb_obs_mwea]), torch.tensor([mb_obs_mwea_err]))}
                mbfxn = None

                if pygem_prms['calib']['MCMC_params']['option_use_emulator']:
                    mbfxn = mbEmulator.eval  # returns (mb_mwea)

                # if running full model (no emulator), or calibrating against binned elevation change, several arguments are needed
                if args.option_calib_elev_change_1d:
                    # add density priors if calibrating against binned elevation change
                    priors['rhoabl'] = {
                        'type': pygem_prms['calib']['MCMC_params']['rhoabl_disttype'],
                        'mu': float(pygem_prms['calib']['MCMC_params']['rhoabl_mu']),
                        'sigma': float(pygem_prms['calib']['MCMC_params']['rhoabl_sigma']),
                    }
                    priors['rhoacc'] = {
                        'type': pygem_prms['calib']['MCMC_params']['rhoaccum_disttype'],
                        'mu': float(pygem_prms['calib']['MCMC_params']['rhoaccum_mu']),
                        'sigma': float(pygem_prms['calib']['MCMC_params']['rhoaccum_sigma']),
                    }

                    # model equilibrium line elevation for breakpoint of accumulation and ablation area density scaling
                    gdir.ela = tasks.compute_ela(
                        gdir,
                        years=np.arange(
                            gdir.dates_table.year.min(),
                            min(2019, gdir.dates_table.year.max() + 1),
                        ),
                    )

                    # add elevation change data to observations dictionary
                    obs['elev_change_1d'] = (
                        torch.tensor(gdir.elev_change_1d['dh']),
                        torch.tensor(gdir.elev_change_1d['dh_sigma']),
                    )
<<<<<<< HEAD

                if args.option_calib_snowline_1d:
                    # append z obs and and sigma obs list (use two-sided uncertainty)
                    obs['snowline_1d'] = (
                        torch.tensor(gdir.snowline_1d['z']),
                        torch.stack((
                            torch.tensor(gdir.snowline_1d['z_sigma_min']), 
                            torch.tensor(gdir.snowline_1d['z_sigma_max'])
                        )),   
                    )

                if args.option_calib_scaf_1d:
                    # append z obs and and sigma obs list (use two-sided uncertainty)
                    obs['scaf_1d'] = (
                        torch.tensor(gdir.scaf_1d['scaf']),
                        torch.stack((
                            torch.tensor(gdir.scaf_1d['scaf_sigma_min']), 
                            torch.tensor(gdir.scaf_1d['scaf_sigma_max'])
                        )),  
                    )
                
                if args.option_calib_meltextent_1d:
                    # append z obs and and sigma obs list (use two-sided uncertainty)
                    obs['meltextent_1d'] = (
                        torch.tensor(gdir.meltextent_1d['z']),
                        torch.stack((
                            torch.tensor(gdir.meltextent_1d['z_sigma_min']), 
                            torch.tensor(gdir.meltextent_1d['z_sigma_max'])
                        )),  
                    )
 
=======
>>>>>>> ea2977fd
                # if there are more observations to calibrate against, simply add them as a tuple of (obs, variance) to the obs dictionary

                # define args to pass to fxn2eval in mcmc sampler
                fxnargs = (
                    gdir,
                    modelprms,
                    glacier_rgi_table,
                    fls,
                    mbfxn,
                    args.option_calib_elev_change_1d,
<<<<<<< HEAD
                    args.option_calib_snowline_1d,
                    args.option_calib_scaf_1d,
                    args.option_calib_meltextent_1d,
=======
>>>>>>> ea2977fd
                )

                # instantiate mbPosterior given priors, and observed values
                # note, mbEmulator.eval expects the modelprms to be ordered like so: [tbias, kp, ddfsnow], so priors and initial guesses must also be ordered as such)
                priors = {key: priors[key] for key in ['tbias', 'kp', 'ddfsnow', 'rhoabl', 'rhoacc'] if key in priors}
                mb = mcmc.mbPosterior(
                    obs,
                    priors,
                    fxn2eval=mcmc_model_eval,
                    fxnargs=fxnargs,
                    calib_glacierwide_mb_mwea=args.option_calib_glacierwide_mb_mwea,
                    potential_fxns=[mb_max, must_melt, rho_constraints],
                    ela=gdir.ela.min() if hasattr(gdir, 'ela') else None,
                    bin_z=gdir.elev_change_1d['bin_centers'] if hasattr(gdir, 'elev_change_1d') else None,
                )
                # prepare export modelprms dictionary
                modelprms_export = {}
                # store model parameters and priors
                modelprms_export['precgrad'] = [pygem_prms['sim']['params']['precgrad']]
                modelprms_export['tsnow_threshold'] = [pygem_prms['sim']['params']['tsnow_threshold']]
                modelprms_export['mb_obs_mwea'] = [float(mb_obs_mwea)]
                modelprms_export['mb_obs_mwea_err'] = [float(mb_obs_mwea_err)]
                # mcmc keys
                ks = ['tbias', 'kp', 'ddfsnow', 'ddfice', 'mb_mwea', 'ar']
                if args.option_calib_elev_change_1d:
                    modelprms_export['elev_change_1d'] = {}
                    modelprms_export['elev_change_1d']['bin_edges'] = gdir.elev_change_1d['bin_edges']
                    modelprms_export['elev_change_1d']['obs'] = [ob.flatten().tolist() for ob in obs['elev_change_1d']]
                    modelprms_export['elev_change_1d']['dates'] = [
                        (dt1, dt2) for dt1, dt2 in gdir.elev_change_1d['dates']
                    ]
                    ks += ['rhoabl', 'rhoacc']
                modelprms_export['priors'] = priors

                # create nested dictionary for each mcmc key
                for k in ks:
                    modelprms_export[k] = {}
                # -------------------

                # --------------------
                # ----- run MCMC -----
                # --------------------
                try:
                    ### loop over chains, adjust initial guesses accordingly. done in a while loop as to repeat a chain up to one time if it remained stuck throughout ###
                    attempts_per_chain = 2  # number of repeats per chain (each with different initial guesses)
                    n_chain = 0
                    while n_chain < args.nchains:
                        n_attempts = 0
                        chain_completed = False
                        while not chain_completed and n_attempts < attempts_per_chain:
                            # Select initial guesses
                            if n_chain == 0 and n_attempts == 0:
                                initial_guesses = torch.tensor(
                                    (
                                        tbias_mu,
                                        kp_gamma_alpha / kp_gamma_beta,
                                        pygem_prms['calib']['MCMC_params']['ddfsnow_mu'],
                                    )
                                )
                                if args.option_calib_elev_change_1d:
                                    initial_guesses = torch.cat(
                                        (
                                            initial_guesses,
                                            torch.tensor(
                                                [
                                                    float(pygem_prms['calib']['MCMC_params']['rhoabl_mu']),
                                                    float(pygem_prms['calib']['MCMC_params']['rhoaccum_mu']),
                                                ]
                                            ),
                                        )
                                    )
                            else:
                                initial_guesses = torch.tensor(get_initials(get_priors(priors)))

                            if debug:
                                print(
                                    f'{glacier_str} chain {n_chain} attempt {n_attempts} initials:\n'
                                    f'tbias: {initial_guesses[0]:.2f}, kp: {initial_guesses[1]:.2f}, ddfsnow: {initial_guesses[2]:.4f}'
                                    + (
                                        f', rhoabl: {initial_guesses[3]:.1f}, rhoacc: {initial_guesses[4]:.1f}'
                                        if args.option_calib_elev_change_1d
                                        else ''
                                    )
                                )

                            # instantiate sampler
                            sampler = mcmc.Metropolis(mb.means, mb.stds)
                            # draw samples
                            m_chain, pred_chain, m_primes, pred_primes, _, ar = sampler.sample(
                                initial_guesses,
                                mb.log_posterior,
                                n_samples=args.chain_length,
                                h=pygem_prms['calib']['MCMC_params']['mcmc_step'],
                                burnin=int(args.burn_pct / 100 * args.chain_length),
                                thin_factor=args.thin,
                                progress_bar=args.progress_bar,
                            )

                            # Check if stuck - this simply checks if the first column of the chain (tbias) is constant
                            if (m_chain[:, 0] == m_chain[0, 0]).all():
                                if debug:
                                    print(
                                        f'Chain {n_chain}, attempt {n_attempts}: stuck. Trying a different initial guess.'
                                    )
                                n_attempts += 1
                                continue  # Try a new initial guess
                            else:
                                chain_completed = True
                                break

                        if not chain_completed and debug:
                            print(
                                f'Chain {n_chain}: failed to produce an unstuck result after {attempts_per_chain} initial guesses.'
                            )

                        if debug:
                            print(
                                'mb_mwea_mean:',
                                np.round(torch.mean(torch.stack(pred_chain['glacierwide_mb_mwea'])).item(), 3),
                                'mb_mwea_std:',
                                np.round(torch.std(torch.stack(pred_chain['glacierwide_mb_mwea'])).item(), 3),
                                '\nmb_obs_mean:',
                                np.round(mb_obs_mwea, 3),
                                'mb_obs_std:',
                                np.round(mb_obs_mwea_err, 3),
                            )
                            # plot chain
                            fp = (
                                pygem_prms['root']
                                + '/Output/calibration/'
                                + glacier_str.split('.')[0].zfill(2)
                                + '/fig/'
                            )
                            if args.option_calib_elev_change_1d:
                                fp += 'dh/'
                            elif args.option_calib_snowline_1d:
                                fp += 'snowline/'
                            elif args.option_calib_scaf_1d:
                                fp += 'scaf/'
                            elif args.option_calib_meltextent_1d:
                                fp += 'meltextent/'
                            os.makedirs(fp, exist_ok=True)
                            if ncores > 1:
                                show = False
                            else:
                                show = True
                            try:
                                graphics.plot_mcmc_chain(
                                    m_primes,
                                    m_chain,
                                    pred_primes,
                                    pred_chain,
                                    obs,
                                    ar,
                                    glacier_str,
                                    show=show,
                                    fpath=f'{fp}/{glacier_str}-chain{n_chain}.png',
                                )
                                for k in pred_chain.keys():
                                    graphics.plot_resid_histogram(
                                        obs[k],
                                        pred_chain[k],
                                        glacier_str,
                                        show=show,
                                        fpath=f'{fp}/{glacier_str}-chain{n_chain}-residuals-{k}.png',
                                    )
                                    if k == 'elev_change_1d':
                                        graphics.plot_mcmc_elev_change_1d(
                                            pred_chain[k],
                                            fls,
                                            gdir.elev_change_1d,
                                            gdir.ela.min(),
                                            glacier_str,
                                            show=show,
                                            fpath=f'{fp}/{glacier_str}-chain{n_chain}-elev_change_1d.png',
                                        )
                                    if k == 'snowline_1d':
                                        graphics.plot_mcmc_snowline_1d(
                                            pred_chain[k],
                                            fls,
                                            gdir.snowline_1d,
                                            glacier_str,
                                            show=show,
                                            fpath=f'{fp}/{glacier_str}-chain{n_chain}-snowline_1d.png',
                                        )
                                        graphics.plot_mcmc_snowline_1v1_1d(
                                            pred_chain[k],
                                            fls,
                                            gdir.snowline_1d,
                                            glacier_str,
                                            show=show,
                                            fpath=f'{fp}/{glacier_str}-chain{n_chain}-snowline_1v1_1d.png',
                                        )
                                    if k == 'scaf_1d':
                                        graphics.plot_mcmc_snowline_1d(
                                            pred_chain[k],
                                            fls,
                                            gdir.scaf_1d,
                                            glacier_str,
                                            show=show,
                                            fpath=f'{fp}/{glacier_str}-chain{n_chain}-scaf_1d.png',
                                            vn='scaf',
                                            vn_min='scaf_min',
                                            vn_max='scaf_max',
                                            units='(SCAF)',
                                            inverty=True,
                                        )
                                        graphics.plot_mcmc_snowline_1v1_1d(
                                            pred_chain[k],
                                            fls,
                                            gdir.scaf_1d,
                                            glacier_str,
                                            show=show,
                                            fpath=f'{fp}/{glacier_str}-chain{n_chain}-scaf_1v1_1d.png',
                                            vn='scaf',
                                            vn_min='scaf_min',
                                            vn_max='scaf_max',
                                            units='(SCAF)',
                                            limit_buff=0.05,
                                        )
                                    if k == 'meltextent_1d':
                                        graphics.plot_mcmc_snowline_1d(
                                            pred_chain[k],
                                            fls,
                                            gdir.meltextent_1d,
                                            glacier_str,
                                            show=show,
                                            fpath=f'{fp}/{glacier_str}-chain{n_chain}-meltextent_1d.png',
                                            param='Melt extent',
                                            leg_loc='lower right',
                                        )
                                        graphics.plot_mcmc_snowline_1v1_1d(
                                            pred_chain[k],
                                            fls,
                                            gdir.meltextent_1d,
                                            glacier_str,
                                            show=show,
                                            fpath=f'{fp}/{glacier_str}-chain{n_chain}-meltextent_1v1_1d.png',
                                            param='melt extent',
                                        )
                            except Exception as e:
                                if debug:
                                    print(f'Error plotting chain {n_chain}: {e}')

                        # Store data from model to be exported
                        chain_str = 'chain_' + str(n_chain)
                        modelprms_export['tbias'][chain_str] = m_chain[:, 0].tolist()
                        modelprms_export['kp'][chain_str] = m_chain[:, 1].tolist()
                        modelprms_export['ddfsnow'][chain_str] = m_chain[:, 2].tolist()
                        modelprms_export['ddfice'][chain_str] = (
                            m_chain[:, 2] / pygem_prms['sim']['params']['ddfsnow_iceratio']
                        ).tolist()
                        modelprms_export['mb_mwea'][chain_str] = m_chain[:, -1].tolist()
                        modelprms_export['ar'][chain_str] = ar
                        if args.option_calib_elev_change_1d:
                            modelprms_export['elev_change_1d'][chain_str] = [
                                preds.flatten().tolist() for preds in pred_chain['elev_change_1d']
                            ]
                            modelprms_export['rhoabl'][chain_str] = m_chain[:, 3].tolist()
                            modelprms_export['rhoacc'][chain_str] = m_chain[:, 4].tolist()

                        # increment n_chain only if the current iteration was a repeat
                        n_chain += 1

                    # compute stats on mcmc parameters
                    modelprms_export = mcmc_stats(modelprms_export)

                    modelprms_fn = glacier_str + '-modelprms_dict.json'
                    modelprms_fp = [
                        (pygem_prms['root'] + '/Output/calibration/' + glacier_str.split('.')[0].zfill(2) + '/')
                    ]
                    if args.option_calib_elev_change_1d:
                        modelprms_fp[0] += 'dh/'
                    elif args.option_calib_snowline_1d:
                        modelprms_fp[0] += 'snowline/'
                    elif args.option_calib_scaf_1d:
                        modelprms_fp[0] += 'scaf/'
                    elif args.option_calib_meltextent_1d:
                        modelprms_fp[0] += 'meltextent/'
                    # if not using emulator (running full model), save output in ./calibration/ and ./calibration-fullsim/
                    if not pygem_prms['calib']['MCMC_params']['option_use_emulator']:
                        modelprms_fp.append(
                            pygem_prms['root']
                            + f'/Output/calibration{outpath_sfix}/'
                            + glacier_str.split('.')[0].zfill(2)
                            + '/'
                        )
                    for fp in modelprms_fp:
                        if not os.path.exists(fp):
                            os.makedirs(fp, exist_ok=True)
                        modelprms_fullfn = fp + modelprms_fn
                        if os.path.exists(modelprms_fullfn):
                            with open(modelprms_fullfn, 'r') as f:
                                modelprms_dict = json.load(f)
                            modelprms_dict[args.option_calibration] = modelprms_export
                        else:
                            modelprms_dict = {args.option_calibration: modelprms_export}
                        with open(modelprms_fullfn, 'w') as f:
                            json.dump(modelprms_dict, f)

                    # MCMC LOG SUCCESS
                    mcmc_good_fp = (
                        pygem_prms['root']
                        + f'/Output/mcmc_success{outpath_sfix}/'
                        + glacier_str.split('.')[0].zfill(2)
                        + '/'
                    )
                    if not os.path.exists(mcmc_good_fp):
                        os.makedirs(mcmc_good_fp, exist_ok=True)
                    txt_fn_good = glacier_str + '-mcmc_success.txt'
                    with open(mcmc_good_fp + txt_fn_good, 'w') as text_file:
                        text_file.write(glacier_str + ' successfully exported mcmc results')

                except Exception as err:
                    # MCMC LOG FAILURE
                    mcmc_fail_fp = (
                        pygem_prms['root']
                        + f'/Output/mcmc_fail{outpath_sfix}/'
                        + glacier_str.split('.')[0].zfill(2)
                        + '/'
                    )
                    if not os.path.exists(mcmc_fail_fp):
                        os.makedirs(mcmc_fail_fp, exist_ok=True)
                    txt_fn_fail = glacier_str + '-mcmc_fail.txt'
                    with open(mcmc_fail_fp + txt_fn_fail, 'w') as text_file:
                        text_file.write(glacier_str + f' failed to complete MCMC: {err}')
                # --------------------

            # ===== HUSS AND HOCK (2015) CALIBRATION =====
            elif args.option_calibration == 'HH2015':
                tbias_init = float(pygem_prms['calib']['HH2015_params']['tbias_init'])
                tbias_step = float(pygem_prms['calib']['HH2015_params']['tbias_step'])
                kp_init = float(pygem_prms['calib']['HH2015_params']['kp_init'])
                kp_bndlow = float(pygem_prms['calib']['HH2015_params']['kp_bndlow'])
                kp_bndhigh = float(pygem_prms['calib']['HH2015_params']['kp_bndhigh'])
                ddfsnow_init = float(pygem_prms['calib']['HH2015_params']['ddfsnow_init'])
                ddfsnow_bndlow = float(pygem_prms['calib']['HH2015_params']['ddfsnow_bndlow'])
                ddfsnow_bndhigh = float(pygem_prms['calib']['HH2015_params']['ddfsnow_bndhigh'])

                # ----- Initialize model parameters -----
                modelprms['tbias'] = tbias_init
                modelprms['kp'] = kp_init
                modelprms['ddfsnow'] = ddfsnow_init
                modelprms['ddfice'] = modelprms['ddfsnow'] / pygem_prms['sim']['params']['ddfsnow_iceratio']
                continue_param_search = True

                # ----- FUNCTIONS: COMPUTATIONALLY FASTER AND MORE ROBUST THAN SCIPY MINIMIZE -----
                def update_bnds(
                    prm2opt,
                    prm_bndlow,
                    prm_bndhigh,
                    prm_mid,
                    mb_mwea_low,
                    mb_mwea_high,
                    mb_mwea_mid,
                    debug=False,
                ):
                    # If mass balance less than observation, reduce tbias
                    if prm2opt == 'kp':
                        if mb_mwea_mid < mb_obs_mwea:
                            prm_bndlow_new, mb_mwea_low_new = prm_mid, mb_mwea_mid
                            prm_bndhigh_new, mb_mwea_high_new = (
                                prm_bndhigh,
                                mb_mwea_high,
                            )
                        else:
                            prm_bndlow_new, mb_mwea_low_new = prm_bndlow, mb_mwea_low
                            prm_bndhigh_new, mb_mwea_high_new = prm_mid, mb_mwea_mid
                    elif prm2opt == 'ddfsnow':
                        if mb_mwea_mid < mb_obs_mwea:
                            prm_bndlow_new, mb_mwea_low_new = prm_bndlow, mb_mwea_low
                            prm_bndhigh_new, mb_mwea_high_new = prm_mid, mb_mwea_mid
                        else:
                            prm_bndlow_new, mb_mwea_low_new = prm_mid, mb_mwea_mid
                            prm_bndhigh_new, mb_mwea_high_new = (
                                prm_bndhigh,
                                mb_mwea_high,
                            )
                    elif prm2opt == 'tbias':
                        if mb_mwea_mid < mb_obs_mwea:
                            prm_bndlow_new, mb_mwea_low_new = prm_bndlow, mb_mwea_low
                            prm_bndhigh_new, mb_mwea_high_new = prm_mid, mb_mwea_mid
                        else:
                            prm_bndlow_new, mb_mwea_low_new = prm_mid, mb_mwea_mid
                            prm_bndhigh_new, mb_mwea_high_new = (
                                prm_bndhigh,
                                mb_mwea_high,
                            )

                    prm_mid_new = (prm_bndlow_new + prm_bndhigh_new) / 2
                    modelprms[prm2opt] = prm_mid_new
                    modelprms['ddfice'] = modelprms['ddfsnow'] / pygem_prms['sim']['params']['ddfsnow_iceratio']
                    mb_mwea_mid_new = mb_mwea_calc(gdir, modelprms, glacier_rgi_table, fls=fls)

                    if debug:
                        print(
                            prm2opt + '_bndlow:',
                            np.round(prm_bndlow_new, 2),
                            'mb_mwea_low:',
                            np.round(mb_mwea_low_new, 2),
                        )
                        print(
                            prm2opt + '_bndhigh:',
                            np.round(prm_bndhigh_new, 2),
                            'mb_mwea_high:',
                            np.round(mb_mwea_high_new, 2),
                        )
                        print(
                            prm2opt + '_mid:',
                            np.round(prm_mid_new, 2),
                            'mb_mwea_mid:',
                            np.round(mb_mwea_mid_new, 3),
                        )

                    return (
                        prm_bndlow_new,
                        prm_bndhigh_new,
                        prm_mid_new,
                        mb_mwea_low_new,
                        mb_mwea_high_new,
                        mb_mwea_mid_new,
                    )

                def single_param_optimizer(
                    modelprms_subset,
                    mb_obs_mwea,
                    prm2opt=None,
                    kp_bnds=None,
                    tbias_bnds=None,
                    ddfsnow_bnds=None,
                    mb_mwea_threshold=0.005,
                    debug=False,
                ):
                    assert prm2opt is not None, 'For single_param_optimizer you must specify parameter to optimize'

                    if prm2opt == 'kp':
                        prm_bndlow = kp_bnds[0]
                        prm_bndhigh = kp_bnds[1]
                        modelprms['tbias'] = modelprms_subset['tbias']
                        modelprms['ddfsnow'] = modelprms_subset['ddfsnow']
                    elif prm2opt == 'ddfsnow':
                        prm_bndlow = ddfsnow_bnds[0]
                        prm_bndhigh = ddfsnow_bnds[1]
                        modelprms['kp'] = modelprms_subset['kp']
                        modelprms['tbias'] = modelprms_subset['tbias']
                    elif prm2opt == 'tbias':
                        prm_bndlow = tbias_bnds[0]
                        prm_bndhigh = tbias_bnds[1]
                        modelprms['kp'] = modelprms_subset['kp']
                        modelprms['ddfsnow'] = modelprms_subset['ddfsnow']

                    # Lower bound
                    modelprms[prm2opt] = prm_bndlow
                    modelprms['ddfice'] = modelprms['ddfsnow'] / pygem_prms['sim']['params']['ddfsnow_iceratio']
                    mb_mwea_low = mb_mwea_calc(gdir, modelprms, glacier_rgi_table, fls=fls)
                    # Upper bound
                    modelprms[prm2opt] = prm_bndhigh
                    modelprms['ddfice'] = modelprms['ddfsnow'] / pygem_prms['sim']['params']['ddfsnow_iceratio']
                    mb_mwea_high = mb_mwea_calc(gdir, modelprms, glacier_rgi_table, fls=fls)
                    # Middle bound
                    prm_mid = (prm_bndlow + prm_bndhigh) / 2
                    modelprms[prm2opt] = prm_mid
                    modelprms['ddfice'] = modelprms['ddfsnow'] / pygem_prms['sim']['params']['ddfsnow_iceratio']
                    mb_mwea_mid = mb_mwea_calc(gdir, modelprms, glacier_rgi_table, fls=fls)

                    if debug:
                        print(
                            prm2opt + '_bndlow:',
                            np.round(prm_bndlow, 2),
                            'mb_mwea_low:',
                            np.round(mb_mwea_low, 2),
                        )
                        print(
                            prm2opt + '_bndhigh:',
                            np.round(prm_bndhigh, 2),
                            'mb_mwea_high:',
                            np.round(mb_mwea_high, 2),
                        )
                        print(
                            prm2opt + '_mid:',
                            np.round(prm_mid, 2),
                            'mb_mwea_mid:',
                            np.round(mb_mwea_mid, 3),
                        )

                    # Optimize the model parameter
                    if np.absolute(mb_mwea_low - mb_obs_mwea) <= mb_mwea_threshold:
                        modelprms[prm2opt] = prm_bndlow
                        mb_mwea_mid = mb_mwea_low
                    elif np.absolute(mb_mwea_low - mb_obs_mwea) <= mb_mwea_threshold:
                        modelprms[prm2opt] = prm_bndhigh
                        mb_mwea_mid = mb_mwea_high
                    else:
                        ncount = 0
                        while np.absolute(mb_mwea_mid - mb_obs_mwea) > mb_mwea_threshold:
                            if debug:
                                print('\n ncount:', ncount)
                            (
                                prm_bndlow,
                                prm_bndhigh,
                                prm_mid,
                                mb_mwea_low,
                                mb_mwea_high,
                                mb_mwea_mid,
                            ) = update_bnds(
                                prm2opt,
                                prm_bndlow,
                                prm_bndhigh,
                                prm_mid,
                                mb_mwea_low,
                                mb_mwea_high,
                                mb_mwea_mid,
                                debug=debug,
                            )
                            ncount += 1

                    return modelprms, mb_mwea_mid

                # ===== ROUND 1: PRECIPITATION FACTOR ======
                if debug:
                    print('Round 1:')

                if debug:
                    print(
                        glacier_str
                        + '  kp: '
                        + str(np.round(modelprms['kp'], 2))
                        + ' ddfsnow: '
                        + str(np.round(modelprms['ddfsnow'], 4))
                        + ' tbias: '
                        + str(np.round(modelprms['tbias'], 2))
                    )

                # Lower bound
                modelprms['kp'] = kp_bndlow
                mb_mwea_kp_low = mb_mwea_calc(gdir, modelprms, glacier_rgi_table, fls=fls)
                # Upper bound
                modelprms['kp'] = kp_bndhigh
                mb_mwea_kp_high = mb_mwea_calc(gdir, modelprms, glacier_rgi_table, fls=fls)

                # Optimal precipitation factor
                if mb_obs_mwea < mb_mwea_kp_low:
                    kp_opt = kp_bndlow
                    mb_mwea = mb_mwea_kp_low
                elif mb_obs_mwea > mb_mwea_kp_high:
                    kp_opt = kp_bndhigh
                    mb_mwea = mb_mwea_kp_high
                else:
                    # Single parameter optimizer (computationally more efficient and less prone to fail)
                    modelprms_subset = {
                        'kp': kp_init,
                        'ddfsnow': ddfsnow_init,
                        'tbias': tbias_init,
                    }
                    kp_bnds = (kp_bndlow, kp_bndhigh)
                    modelprms_opt, mb_mwea = single_param_optimizer(
                        modelprms_subset,
                        mb_obs_mwea,
                        prm2opt='kp',
                        kp_bnds=kp_bnds,
                        debug=debug,
                    )
                    kp_opt = modelprms_opt['kp']
                    continue_param_search = False

                # Update parameter values
                modelprms['kp'] = kp_opt
                if debug:
                    print('  kp:', np.round(kp_opt, 2), 'mb_mwea:', np.round(mb_mwea, 2))

                # ===== ROUND 2: DEGREE-DAY FACTOR OF SNOW ======
                if continue_param_search:
                    if debug:
                        print('Round 2:')
                    # Lower bound
                    modelprms['ddfsnow'] = ddfsnow_bndlow
                    modelprms['ddfice'] = modelprms['ddfsnow'] / pygem_prms['sim']['params']['ddfsnow_iceratio']
                    mb_mwea_ddflow = mb_mwea_calc(gdir, modelprms, glacier_rgi_table, fls=fls)
                    # Upper bound
                    modelprms['ddfsnow'] = ddfsnow_bndhigh
                    modelprms['ddfice'] = modelprms['ddfsnow'] / pygem_prms['sim']['params']['ddfsnow_iceratio']
                    mb_mwea_ddfhigh = mb_mwea_calc(gdir, modelprms, glacier_rgi_table, fls=fls)
                    # Optimal degree-day factor of snow
                    if mb_obs_mwea < mb_mwea_ddfhigh:
                        ddfsnow_opt = ddfsnow_bndhigh
                        mb_mwea = mb_mwea_ddfhigh
                    elif mb_obs_mwea > mb_mwea_ddflow:
                        ddfsnow_opt = ddfsnow_bndlow
                        mb_mwea = mb_mwea_ddflow
                    else:
                        # Single parameter optimizer (computationally more efficient and less prone to fail)
                        modelprms_subset = {
                            'kp': kp_opt,
                            'ddfsnow': ddfsnow_init,
                            'tbias': tbias_init,
                        }
                        ddfsnow_bnds = (ddfsnow_bndlow, ddfsnow_bndhigh)
                        modelprms_opt, mb_mwea = single_param_optimizer(
                            modelprms_subset,
                            mb_obs_mwea,
                            prm2opt='ddfsnow',
                            ddfsnow_bnds=ddfsnow_bnds,
                            debug=debug,
                        )
                        ddfsnow_opt = modelprms_opt['ddfsnow']
                        continue_param_search = False
                    # Update parameter values
                    modelprms['ddfsnow'] = ddfsnow_opt
                    modelprms['ddfice'] = modelprms['ddfsnow'] / pygem_prms['sim']['params']['ddfsnow_iceratio']
                    if debug:
                        print(
                            '  ddfsnow:',
                            np.round(ddfsnow_opt, 4),
                            'mb_mwea:',
                            np.round(mb_mwea, 2),
                        )
                else:
                    ddfsnow_opt = modelprms['ddfsnow']

                # ===== ROUND 3: TEMPERATURE BIAS ======
                if continue_param_search:
                    if debug:
                        print('Round 3:')
                    # ----- TEMPBIAS: max accumulation -----
                    # Lower temperature bound based on no positive temperatures
                    # Temperature at the lowest bin
                    #  T_bin = T_gcm + lr_gcm * (z_ref - z_gcm) + lr_glac * (z_bin - z_ref) + tbias
                    tbias_max_acc = (
                        -1
                        * (
                            gdir.historical_climate['temp']
                            + gdir.historical_climate['lr'] * (fls[0].surface_h.min() - gdir.historical_climate['elev'])
                        ).max()
                    )
                    tbias_bndlow = tbias_max_acc
                    modelprms['tbias'] = tbias_bndlow
                    mb_mwea = mb_mwea_calc(gdir, modelprms, glacier_rgi_table, fls=fls)

                    if debug:
                        print(
                            '  tbias_bndlow:',
                            np.round(tbias_bndlow, 2),
                            'mb_mwea:',
                            np.round(mb_mwea, 2),
                        )

                    # Upper bound
                    while mb_mwea > mb_obs_mwea and modelprms['tbias'] < 20:
                        modelprms['tbias'] = modelprms['tbias'] + tbias_step
                        mb_mwea = mb_mwea_calc(gdir, modelprms, glacier_rgi_table, fls=fls)
                        if debug:
                            print(
                                '  tc:',
                                np.round(modelprms['tbias'], 2),
                                'mb_mwea:',
                                np.round(mb_mwea, 2),
                            )
                        tbias_bndhigh = modelprms['tbias']

                    # Single parameter optimizer (computationally more efficient and less prone to fail)
                    modelprms_subset = {
                        'kp': kp_opt,
                        'ddfsnow': ddfsnow_opt,
                        'tbias': modelprms['tbias'] - tbias_step / 2,
                    }
                    tbias_bnds = (tbias_bndhigh - tbias_step, tbias_bndhigh)
                    modelprms_opt, mb_mwea = single_param_optimizer(
                        modelprms_subset,
                        mb_obs_mwea,
                        prm2opt='tbias',
                        tbias_bnds=tbias_bnds,
                        debug=debug,
                    )

                    # Update parameter values
                    tbias_opt = modelprms_opt['tbias']
                    modelprms['tbias'] = tbias_opt
                    if debug:
                        print(
                            '  tbias:',
                            np.round(tbias_opt, 3),
                            'mb_mwea:',
                            np.round(mb_mwea, 3),
                        )

                else:
                    tbias_opt = modelprms['tbias']

                # Export model parameters
                modelprms = modelprms_opt
                for vn in [
                    'ddfice',
                    'ddfsnow',
                    'kp',
                    'precgrad',
                    'tbias',
                    'tsnow_threshold',
                ]:
                    modelprms[vn] = [modelprms[vn]]
                modelprms['mb_mwea'] = [mb_mwea]
                modelprms['mb_obs_mwea'] = [mb_obs_mwea]
                modelprms['mb_obs_mwea_err'] = [mb_obs_mwea_err]

                modelprms_fn = glacier_str + '-modelprms_dict.json'
                modelprms_fp = pygem_prms['root'] + '/Output/calibration/' + glacier_str.split('.')[0].zfill(2) + '/'
                if not os.path.exists(modelprms_fp):
                    os.makedirs(modelprms_fp, exist_ok=True)
                modelprms_fullfn = modelprms_fp + modelprms_fn
                if os.path.exists(modelprms_fullfn):
                    with open(modelprms_fullfn, 'r') as f:
                        modelprms_dict = json.load(f)
                    modelprms_dict[args.option_calibration] = modelprms
                else:
                    modelprms_dict = {args.option_calibration: modelprms}
                with open(modelprms_fullfn, 'w') as f:
                    json.dump(modelprms_dict, f)

            # %% ===== MODIFIED HUSS AND HOCK (2015) CALIBRATION =====
            # used in Rounce et al. (2020; MCMC paper)
            # - precipitation factor, then temperature bias (no ddfsnow)
            # - ranges different
            elif args.option_calibration == 'HH2015mod':
                tbias_init = pygem_prms['calib']['HH2015mod_params']['tbias_init']
                tbias_step = pygem_prms['calib']['HH2015mod_params']['tbias_step']
                kp_init = pygem_prms['calib']['HH2015mod_params']['kp_init']
                kp_bndlow = pygem_prms['calib']['HH2015mod_params']['kp_bndlow']
                kp_bndhigh = pygem_prms['calib']['HH2015mod_params']['kp_bndhigh']
                ddfsnow_init = pygem_prms['calib']['HH2015mod_params']['ddfsnow_init']

                # ----- Initialize model parameters -----
                modelprms['tbias'] = tbias_init
                modelprms['kp'] = kp_init
                modelprms['ddfsnow'] = ddfsnow_init
                modelprms['ddfice'] = modelprms['ddfsnow'] / pygem_prms['sim']['params']['ddfsnow_iceratio']

                # ----- FUNCTIONS -----
                def objective(modelprms_subset):
                    """Objective function for mass balance data (mimize difference between model and observation).

                    Parameters
                    ----------
                    modelprms_subset : list of model parameters [kp, ddfsnow, tbias]
                    """
                    # Subset of model parameters used to reduce number of constraints required
                    modelprms['kp'] = modelprms_subset[0]
                    modelprms['tbias'] = tbias_init
                    if len(modelprms_subset) > 1:
                        modelprms['tbias'] = modelprms_subset[1]
                    # Mass balance
                    mb_mwea = mb_mwea_calc(gdir, modelprms, glacier_rgi_table, fls=fls)
                    # Difference with observation (mwea)
                    mb_dif_mwea_abs = abs(mb_obs_mwea - mb_mwea)
                    return mb_dif_mwea_abs

                def run_objective(
                    modelprms_init,
                    mb_obs_mwea,
                    modelprms_bnds=None,
                    run_opt=True,
                    eps_opt=pygem_prms['calib']['HH2015mod_params']['eps_opt'],
                    ftol_opt=pygem_prms['calib']['HH2015mod_params']['ftol_opt'],
                ):
                    """Run the optimization for the single glacier objective function.

                    Parameters
                    ----------
                    modelparams_init : list of model parameters to calibrate [kp, ddfsnow, tbias]
                    kp_bnds, tbias_bnds, ddfsnow_bnds, precgrad_bnds : tuples (lower & upper bounds)
                    run_opt : Boolean statement run optimization or bypass optimization and run with initial parameters

                    Returns
                    -------
                    modelparams : model parameters dict and specific mass balance (mwea)
                    """
                    # Run the optimization
                    if run_opt:
                        modelprms_opt = minimize(
                            objective,
                            modelprms_init,
                            method=pygem_prms['calib']['HH2015mod_params']['method_opt'],
                            bounds=modelprms_bnds,
                            options={'ftol': ftol_opt, 'eps': eps_opt},
                        )
                        # Record the optimized parameters
                        modelprms_subset = modelprms_opt.x
                    else:
                        modelprms_subset = modelprms.copy()
                    modelprms['kp'] = modelprms_subset[0]
                    if len(modelprms_subset) == 2:
                        modelprms['tbias'] = modelprms_subset[1]
                    # Re-run the optimized parameters in order to see the mass balance
                    mb_mwea = mb_mwea_calc(gdir, modelprms, glacier_rgi_table, fls=fls)
                    return modelprms, mb_mwea

                # ----- Temperature bias bounds -----
                tbias_bndhigh = 0
                # Tbias lower bound based on no positive temperatures
                tbias_bndlow = (
                    -1
                    * (
                        gdir.historical_climate['temp']
                        + gdir.historical_climate['lr'] * (fls[0].surface_h.min() - gdir.historical_climate['elev'])
                    ).max()
                )
                modelprms['tbias'] = tbias_bndlow
                mb_mwea = mb_mwea_calc(gdir, modelprms, glacier_rgi_table, fls=fls)
                if debug:
                    print(
                        '  tbias_bndlow:',
                        np.round(tbias_bndlow, 2),
                        'mb_mwea:',
                        np.round(mb_mwea, 2),
                    )
                # Tbias upper bound (based on kp_bndhigh)
                modelprms['kp'] = kp_bndhigh

                while mb_mwea > mb_obs_mwea and modelprms['tbias'] < 20:
                    modelprms['tbias'] = modelprms['tbias'] + 1
                    mb_mwea = mb_mwea_calc(gdir, modelprms, glacier_rgi_table, fls=fls)
                    if debug:
                        print(
                            '  tc:',
                            np.round(modelprms['tbias'], 2),
                            'mb_mwea:',
                            np.round(mb_mwea, 2),
                        )
                    tbias_bndhigh = modelprms['tbias']

                # ===== ROUND 1: PRECIPITATION FACTOR =====
                # Adjust bounds based on range of temperature bias
                if tbias_init > tbias_bndhigh:
                    tbias_init = tbias_bndhigh
                elif tbias_init < tbias_bndlow:
                    tbias_init = tbias_bndlow
                modelprms['tbias'] = tbias_init
                modelprms['kp'] = kp_init

                tbias_bndlow_opt = tbias_init
                tbias_bndhigh_opt = tbias_init

                # Constrain bounds of precipitation factor and temperature bias
                mb_mwea = mb_mwea_calc(gdir, modelprms, glacier_rgi_table, fls=fls)
                nbinyears_negmbclim = mb_mwea_calc(
                    gdir,
                    modelprms,
                    glacier_rgi_table,
                    fls=fls,
                    return_tbias_mustmelt=True,
                )

                if debug:
                    print(
                        '\ntbias:',
                        np.round(modelprms['tbias'], 2),
                        'kp:',
                        np.round(modelprms['kp'], 2),
                        'mb_mwea:',
                        np.round(mb_mwea, 2),
                        'obs_mwea:',
                        np.round(mb_obs_mwea, 2),
                    )

                # Adjust lower or upper bound based on the observed mass balance
                test_count = 0
                if mb_mwea > mb_obs_mwea:
                    if debug:
                        print('increase tbias, decrease kp')
                    kp_bndhigh = 1
                    # Check if lower bound causes good agreement
                    modelprms['kp'] = kp_bndlow
                    mb_mwea = mb_mwea_calc(gdir, modelprms, glacier_rgi_table, fls=fls)
                    while mb_mwea > mb_obs_mwea and test_count < 20:
                        # Update temperature bias
                        modelprms['tbias'] = modelprms['tbias'] + tbias_step
                        # Update bounds
                        tbias_bndhigh_opt = modelprms['tbias']
                        tbias_bndlow_opt = modelprms['tbias'] - tbias_step
                        # Compute mass balance
                        mb_mwea = mb_mwea_calc(gdir, modelprms, glacier_rgi_table, fls=fls)
                        if debug:
                            print(
                                'tbias:',
                                np.round(modelprms['tbias'], 2),
                                'kp:',
                                np.round(modelprms['kp'], 2),
                                'mb_mwea:',
                                np.round(mb_mwea, 2),
                                'obs_mwea:',
                                np.round(mb_obs_mwea, 2),
                            )
                        test_count += 1
                else:
                    if debug:
                        print('decrease tbias, increase kp')
                    kp_bndlow = 1
                    # Check if upper bound causes good agreement
                    modelprms['kp'] = kp_bndhigh
                    mb_mwea = mb_mwea_calc(gdir, modelprms, glacier_rgi_table, fls=fls)

                    while mb_obs_mwea > mb_mwea and test_count < 20:
                        # Update temperature bias
                        modelprms['tbias'] = modelprms['tbias'] - tbias_step
                        # If temperature bias is at lower limit, then increase precipitation factor
                        if modelprms['tbias'] <= tbias_bndlow:
                            modelprms['tbias'] = tbias_bndlow
                            if test_count > 0:
                                kp_bndhigh = kp_bndhigh + 1
                                modelprms['kp'] = kp_bndhigh
                        # Update bounds (must do after potential correction for lower bound)
                        tbias_bndlow_opt = modelprms['tbias']
                        tbias_bndhigh_opt = modelprms['tbias'] + tbias_step
                        # Compute mass balance
                        mb_mwea = mb_mwea_calc(gdir, modelprms, glacier_rgi_table, fls=fls)
                        if debug:
                            print(
                                'tbias:',
                                np.round(modelprms['tbias'], 2),
                                'kp:',
                                np.round(modelprms['kp'], 2),
                                'mb_mwea:',
                                np.round(mb_mwea, 2),
                                'obs_mwea:',
                                np.round(mb_obs_mwea, 2),
                            )
                        test_count += 1

                # ----- RUN OPTIMIZATION WITH CONSTRAINED BOUNDS -----
                kp_bnds = (kp_bndlow, kp_bndhigh)
                kp_init = kp_init

                tbias_bnds = (tbias_bndlow_opt, tbias_bndhigh_opt)
                tbias_init = np.mean([tbias_bndlow_opt, tbias_bndhigh_opt])

                if debug:
                    print('tbias bounds:', tbias_bnds)
                    print('kp bounds:', kp_bnds)

                # Set up optimization for only the precipitation factor
                if tbias_bndlow_opt == tbias_bndhigh_opt:
                    modelprms_subset = [kp_init]
                    modelprms_bnds = (kp_bnds,)
                # Set up optimization for precipitation factor and temperature bias
                else:
                    modelprms_subset = [kp_init, tbias_init]
                    modelprms_bnds = (kp_bnds, tbias_bnds)

                # Run optimization
                modelparams_opt, mb_mwea = run_objective(
                    modelprms_subset,
                    mb_obs_mwea,
                    modelprms_bnds=modelprms_bnds,
                    ftol_opt=1e-3,
                )

                kp_opt = modelparams_opt['kp']
                tbias_opt = modelparams_opt['tbias']
                if debug:
                    print(
                        'mb_mwea:',
                        np.round(mb_mwea, 2),
                        'obs_mb:',
                        np.round(mb_obs_mwea, 2),
                        'kp:',
                        np.round(kp_opt, 2),
                        'tbias:',
                        np.round(tbias_opt, 2),
                        '\n\n',
                    )

                # Export model parameters
                modelprms = modelparams_opt
                for vn in [
                    'ddfice',
                    'ddfsnow',
                    'kp',
                    'precgrad',
                    'tbias',
                    'tsnow_threshold',
                ]:
                    modelprms[vn] = [modelprms[vn]]
                modelprms['mb_mwea'] = [mb_mwea]
                modelprms['mb_obs_mwea'] = [mb_obs_mwea]
                modelprms['mb_obs_mwea_err'] = [mb_obs_mwea_err]

                modelprms_fn = glacier_str + '-modelprms_dict.json'
                modelprms_fp = pygem_prms['root'] + '/Output/calibration/' + glacier_str.split('.')[0].zfill(2) + '/'
                if not os.path.exists(modelprms_fp):
                    os.makedirs(modelprms_fp, exist_ok=True)
                modelprms_fullfn = modelprms_fp + modelprms_fn
                if os.path.exists(modelprms_fullfn):
                    with open(modelprms_fullfn, 'r') as f:
                        modelprms_dict = json.load(f)
                    modelprms_dict[args.option_calibration] = modelprms
                else:
                    modelprms_dict = {args.option_calibration: modelprms}
                with open(modelprms_fullfn, 'w') as f:
                    json.dump(modelprms_dict, f)

        else:
            # LOG FAILURE
            fail_fp = pygem_prms['root'] + '/Outputcal_fail/' + glacier_str.split('.')[0].zfill(2) + '/'
            if not os.path.exists(fail_fp):
                os.makedirs(fail_fp, exist_ok=True)
            txt_fn_fail = glacier_str + '-cal_fail.txt'
            with open(fail_fp + txt_fn_fail, 'w') as text_file:
                text_file.write(glacier_str + ' had no flowlines or mb_data.')

    # Global variables for Spyder development
    if args.ncores == 1:
        global main_vars
        main_vars = inspect.currentframe().f_locals


# %% PARALLEL PROCESSING
def main():
    time_start = time.time()
    parser = getparser()
    args = parser.parse_args()

    # RGI glacier number
    if args.rgi_glac_number:
        glac_no = args.rgi_glac_number
        # format appropriately
        glac_no = [float(g) for g in glac_no]
        glac_no = [f'{g:.5f}' if g >= 10 else f'0{g:.5f}' for g in glac_no]
    elif args.rgi_glac_number_fn is not None:
        with open(args.rgi_glac_number_fn, 'r') as f:
            glac_no = json.load(f)
    else:
        main_glac_rgi_all = modelsetup.selectglaciersrgitable(
            rgi_regionsO1=args.rgi_region01,
            rgi_regionsO2=args.rgi_region02,
            include_landterm=pygem_prms['setup']['include_landterm'],
            include_laketerm=pygem_prms['setup']['include_laketerm'],
            include_tidewater=pygem_prms['setup']['include_tidewater'],
            min_glac_area_km2=pygem_prms['setup']['min_glac_area_km2'],
        )
        glac_no = list(main_glac_rgi_all['rgino_str'].values)

    # Number of cores for parallel processing
    if args.ncores > 1:
        num_cores = int(np.min([len(glac_no), args.ncores]))
    else:
        num_cores = 1

    # Glacier number lists to pass for parallel processing
    glac_no_lsts = modelsetup.split_list(glac_no, n=num_cores, option_ordered=args.option_ordered)

    # Read GCM names from argument parser
    ref_climate_name = args.ref_climate_name
    print('Processing:', ref_climate_name)

    # Pack variables for multiprocessing
    list_packed_vars = []
    for count, glac_no_lst in enumerate(glac_no_lsts):
        list_packed_vars.append([count, glac_no_lst, ref_climate_name, num_cores])
    # Parallel processing
    if num_cores > 1:
        print('Processing in parallel with ' + str(num_cores) + ' cores...')
        with multiprocessing.Pool(num_cores) as p:
            p.map(run, list_packed_vars)
    # If not in parallel, then only should be one loop
    else:
        # Loop through the chunks and export bias adjustments
        for n in range(len(list_packed_vars)):
            run(list_packed_vars[n])

    print('Total processing time:', time.time() - time_start, 's')


if __name__ == '__main__':
    main()<|MERGE_RESOLUTION|>--- conflicted
+++ resolved
@@ -342,10 +342,6 @@
     return mbmod, ds
 
 
-<<<<<<< HEAD
-def calc_elev_change_1d(gdir, mbmod, ds):
-    ### get monthly ice thickness
-=======
 def calc_thick_change_1d(gdir, mbmod, ds):
     """
     calculate binned change in ice thickness assuming constant annual flux divergence.
@@ -354,7 +350,6 @@
     years_subannual = np.array([d.year for d in gdir.dates_table['date']])
     yrs = np.unique(years_subannual)
     nyrs = len(yrs)
->>>>>>> ea2977fd
     # grab components of interest
     bin_thick_annual = ds[0].thickness_m.values.T  # glacier thickness [m ice], (nbins, nyears)
 
@@ -384,11 +379,7 @@
     running_bin_delta_thick_subannual = np.cumsum(bin_delta_thick_subannual, axis=-1)
     bin_thick_subannual = running_bin_delta_thick_subannual + bin_thick_annual[:, 0][:, np.newaxis]
 
-<<<<<<< HEAD
     # --- Step 5: rebin subannual thickness ---
-=======
-    # --- Step 5: rebin ---
->>>>>>> ea2977fd
     # get surface height at the specified reference year
     ref_surface_height = ds[0].bed_h.values + ds[0].thickness_m.sel(time=gdir.elev_change_1d['ref_dem_year']).values
     # aggregate model bin thicknesses as desired
@@ -408,13 +399,8 @@
     # interpolate over any empty bins
     bin_thick_subannual = np.column_stack([interp1d_fill_gaps(x.copy()) for x in bin_thick_subannual.T])
 
-<<<<<<< HEAD
-    # difference each set of inds in diff_inds_map
-    elev_change_1d = np.column_stack(
-=======
     # --- Step 5: compute binned thickness change ---
     bin_thick_change = np.column_stack(
->>>>>>> ea2977fd
         [
             bin_thick_subannual[:, tup[1]] - bin_thick_subannual[:, tup[0]]
             if tup[0] is not None and tup[1] is not None
@@ -422,7 +408,8 @@
             for tup in gdir.elev_change_1d['model2obs_inds_map']
         ]
     )
-    return elev_change_1d
+
+    return bin_thick_change
 
 def calc_snowline_1d(gdir, mbmod):
     t1_idx = gdir.mbdata['t1_idx']
@@ -481,33 +468,6 @@
     results = {}
     mbmod = None
 
-<<<<<<< HEAD
-    if calib_elev_change_1d:
-        mbmod, ds = run_oggm_dynamics(gdir, modelprms, glacier_rgi_table, fls)
-        results['elev_change_1d'] = calc_elev_change_1d(gdir, mbmod, ds) if ds else float('-inf')
-=======
-    return bin_thick_change
-
-
-def mcmc_model_eval(
-    gdir,
-    modelprms,
-    glacier_rgi_table,
-    fls,
-    mbfxn=None,
-    calib_elev_change_1d=False,
-    calib_snowlines_1d=False,
-    calib_meltextent_1d=False,
-    debug=False,
-):
-    """
-    For a given set of model parameters, evaluate the desired model outputs.
-    Optionally use an emulator function to compute mass balance.
-    Returns a dictionary with only the requested results.
-    """
-    results = {}
-    mbmod = None
-
     if calib_elev_change_1d:
         mbmod, ds = run_oggm_dynamics(gdir, modelprms, glacier_rgi_table, fls)
         # note, the binned thickness change is scaled by modeled density in mcmc.mbPosterior.log_likelihood() to calculate modeled surface elevation change
@@ -529,37 +489,6 @@
 
     results['glacierwide_mb_mwea'] = glacierwide_mb_mwea
 
-    # (add future calibration options here)
-    if calib_snowlines_1d:
-        pass
-        # results["snowlines_1d"] = calc_snowlines_1d(gdir, mbmod)
-
-    if calib_meltextent_1d:
-        pass
-        # results["meltextent_1d"] = calc_meltextent_1d(gdir, mbmod)
-
-    if debug:
-        print('Returned keys:', list(results.keys()))
-
-    return results
->>>>>>> ea2977fd
-
-    if mbfxn is not None:
-        # grab current values from modelprms for the emulator
-        mb_args = [modelprms['tbias'], modelprms['kp'], modelprms['ddfsnow']]
-        glacierwide_mb_mwea = mbfxn(*[mb_args])
-    else:
-        if mbmod is None:
-            glacierwide_mb_mwea = mb_mwea_calc(gdir, modelprms, glacier_rgi_table, fls)
-        else:
-            glacierwide_mb_mwea = (
-                mbmod.glac_wide_massbaltotal[gdir.mbdata['t1_idx'] : gdir.mbdata['t2_idx'] + 1].sum()
-                / mbmod.glac_wide_area_annual[0]
-                / gdir.mbdata['nyears']
-            )
-
-    results['glacierwide_mb_mwea'] = glacierwide_mb_mwea
-
     if calib_snowlines_1d:
         if mbmod is None:
             mbmod = PyGEMMassBalance(gdir, modelprms, glacier_rgi_table, fls=fls, option_areaconstant=True)
@@ -588,6 +517,7 @@
         print('Returned keys:', list(results.keys()))
 
     return results
+
 
 # class for Gaussian Process model for mass balance emulator
 class ExactGPModel(gpytorch.models.ExactGP):
@@ -2380,7 +2310,6 @@
                         torch.tensor(gdir.elev_change_1d['dh']),
                         torch.tensor(gdir.elev_change_1d['dh_sigma']),
                     )
-<<<<<<< HEAD
 
                 if args.option_calib_snowline_1d:
                     # append z obs and and sigma obs list (use two-sided uncertainty)
@@ -2412,8 +2341,6 @@
                         )),  
                     )
  
-=======
->>>>>>> ea2977fd
                 # if there are more observations to calibrate against, simply add them as a tuple of (obs, variance) to the obs dictionary
 
                 # define args to pass to fxn2eval in mcmc sampler
@@ -2424,12 +2351,9 @@
                     fls,
                     mbfxn,
                     args.option_calib_elev_change_1d,
-<<<<<<< HEAD
                     args.option_calib_snowline_1d,
                     args.option_calib_scaf_1d,
                     args.option_calib_meltextent_1d,
-=======
->>>>>>> ea2977fd
                 )
 
                 # instantiate mbPosterior given priors, and observed values
