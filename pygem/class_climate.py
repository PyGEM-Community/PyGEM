"""
Python Glacier Evolution Model (PyGEM)

copyright © 2018 David Rounce <drounce@cmu.edu

Distributed under the MIT license

class of climate data and functions associated with manipulating the dataset to be in the proper format
"""

import os
import warnings

import numpy as np

# External libraries
import pandas as pd
import xarray as xr

from pygem.setup.config import ConfigManager

# instantiate ConfigManager
config_manager = ConfigManager()
# read the config
pygem_prms = config_manager.read_config()


class GCM:
    """
    Global climate model data properties and functions used to automatically retrieve data.

    Attributes
    ----------
    name : str
        name of climate dataset.
    sim_climate_scenario : str
        rcp or ssp sim_climate_scenario (example: 'rcp26' or 'ssp585')
    realization : str
        realization from large ensemble (example: '1011.001' or '1301.020')
    """

    def __init__(self, name=str(), sim_climate_scenario=str(), realization=None):
        """
        Add variable name and specific properties associated with each gcm.
        """

        if pygem_prms['rgi']['rgi_lon_colname'] not in ['CenLon_360']:
            assert 1 == 0, 'Longitude does not use 360 degrees. Check how negative values are handled!'

        # Source of climate data
        self.name = name

        # If multiple realizations from each model+sim_climate_scenario are being used,
        #   then self.realization = realization.
        # Otherwise, the realization attribute is not considered for single
        #   realization model+sim_climate_scenario simulations.
        if realization is not None:
            self.realization = realization

            # Set parameters for CESM2 Large Ensemble
            if self.name == 'smbb.f09_g17.LE2':
                # Standardized CESM2 Large Ensemble format (GCM/SSP)
                # Variable names
                self.temp_vn = 'tas'
                self.prec_vn = 'pr'
                self.elev_vn = 'orog'
                self.lat_vn = 'lat'
                self.lon_vn = 'lon'
                self.time_vn = 'time'
                # Variable filenames
                self.temp_fn = (
                    self.temp_vn
                    + '_mon_'
                    + sim_climate_scenario
                    + '_'
                    + name
                    + '-'
                    + realization
                    + '.cam.h0.1980-2100.nc'
                )
                self.prec_fn = (
                    self.prec_vn
                    + '_mon_'
                    + sim_climate_scenario
                    + '_'
                    + name
                    + '-'
                    + realization
                    + '.cam.h0.1980-2100.nc'
                )
                self.elev_fn = self.elev_vn + '_fx_' + sim_climate_scenario + '_' + name + '.cam.h0.nc'
                # Variable filepaths
                self.var_fp = (
                    pygem_prms['root']
                    + pygem_prms['climate']['paths']['cesm2_relpath']
                    + sim_climate_scenario
                    + pygem_prms['climate']['paths']['cesm2_fp_var_ending']
                )
                self.fx_fp = (
                    pygem_prms['root']
                    + pygem_prms['climate']['paths']['cesm2_relpath']
                    + sim_climate_scenario
                    + pygem_prms['climate']['paths']['cesm2_fp_fx_ending']
                )
                # Extra information
                # self.timestep = pygem_prms['time']['timestep']
                self.timestep = 'monthly'  # future scenario is always monthly timestep
                self.rgi_lat_colname = pygem_prms['rgi']['rgi_lat_colname']
                self.rgi_lon_colname = pygem_prms['rgi']['rgi_lon_colname']
                self.sim_climate_scenario = sim_climate_scenario

            # Set parameters for GFDL SPEAR Large Ensemble
            elif self.name == 'GFDL-SPEAR-MED':
                # Standardized GFDL SPEAR Large Ensemble format (GCM/SSP)
                # Variable names
                self.temp_vn = 'tas'
                self.prec_vn = 'pr'
                self.elev_vn = 'zsurf'
                self.lat_vn = 'lat'
                self.lon_vn = 'lon'
                self.time_vn = 'time'
                # Variable filenames
                self.temp_fn = (
                    self.temp_vn
                    + '_mon_'
                    + sim_climate_scenario
                    + '_'
                    + name
                    + '-'
                    + realization
                    + 'i1p1f1_gr3_1980-2100.nc'
                )
                self.prec_fn = (
                    self.prec_vn
                    + '_mon_'
                    + sim_climate_scenario
                    + '_'
                    + name
                    + '-'
                    + realization
                    + 'i1p1f1_gr3_1980-2100.nc'
                )
                self.elev_fn = self.elev_vn + '_fx_' + sim_climate_scenario + '_' + name + '.nc'
                # Variable filepaths
                self.var_fp = (
                    pygem_prms['root']
                    + pygem_prms['climate']['paths']['gfdl_relpath']
                    + sim_climate_scenario
                    + pygem_prms['climate']['paths']['gfdl_fp_var_ending']
                )
                self.fx_fp = (
                    pygem_prms['root']
                    + pygem_prms['climate']['paths']['gfdl_relpath']
                    + sim_climate_scenario
                    + pygem_prms['climate']['paths']['gfdl_fp_fx_ending']
                )
                # Extra information
                # self.timestep = pygem_prms['time']['timestep']
                self.timestep = 'monthly'  # future scenario is always monthly timestep
                self.rgi_lat_colname = pygem_prms['rgi']['rgi_lat_colname']
                self.rgi_lon_colname = pygem_prms['rgi']['rgi_lon_colname']
                self.sim_climate_scenario = sim_climate_scenario

        else:
            self.realization = []

            # Set parameters for ERA5, ERA-Interim, and CMIP5 netcdf files
            if self.name == 'ERA5':
                # Variable names
                self.temp_vn = 't2m'
                self.tempstd_vn = 't2m_std'
                self.prec_vn = 'tp'
                self.elev_vn = 'z'
                self.lat_vn = 'latitude'
                self.lon_vn = 'longitude'
                self.time_vn = 'time'
                self.lr_vn = 'lapserate'
                # Variable filenames
                self.temp_fn = pygem_prms['climate']['paths']['era5_temp_fn']
                self.tempstd_fn = pygem_prms['climate']['paths']['era5_tempstd_fn']
                self.prec_fn = pygem_prms['climate']['paths']['era5_prec_fn']
                self.elev_fn = pygem_prms['climate']['paths']['era5_elev_fn']
                self.lr_fn = pygem_prms['climate']['paths']['era5_lr_fn']
                # Variable filepaths
                if pygem_prms['climate']['paths']['era5_relpath']:
                    self.var_fp = pygem_prms['root'] + pygem_prms['climate']['paths']['era5_relpath']
                    self.fx_fp = pygem_prms['root'] + pygem_prms['climate']['paths']['era5_relpath']
                else:
                    self.var_fp = ''
                    self.fx_fp = ''

                # Extra information
                self.timestep = pygem_prms['time']['timestep']
                self.rgi_lat_colname = pygem_prms['rgi']['rgi_lat_colname']
                self.rgi_lon_colname = pygem_prms['rgi']['rgi_lon_colname']

            # Standardized CMIP5 format (GCM/RCP)
            elif 'rcp' in sim_climate_scenario:
                # Variable names
                self.temp_vn = 'tas'
                self.prec_vn = 'pr'
                self.elev_vn = 'orog'
                self.lat_vn = 'lat'
                self.lon_vn = 'lon'
                self.time_vn = 'time'
                # Variable filenames
                self.temp_fn = self.temp_vn + '_mon_' + name + '_' + sim_climate_scenario + '_r1i1p1_native.nc'
                self.prec_fn = self.prec_vn + '_mon_' + name + '_' + sim_climate_scenario + '_r1i1p1_native.nc'
                self.elev_fn = self.elev_vn + '_fx_' + name + '_' + sim_climate_scenario + '_r0i0p0.nc'
                # Variable filepaths
                self.var_fp = (
                    pygem_prms['root']
                    + pygem_prms['climate']['paths']['cmip5_relpath']
                    + sim_climate_scenario
                    + pygem_prms['climate']['paths']['cmip5_fp_var_ending']
                )
                self.fx_fp = (
                    pygem_prms['root']
                    + pygem_prms['climate']['paths']['cmip5_relpath']
                    + sim_climate_scenario
                    + pygem_prms['climate']['paths']['cmip5_fp_fx_ending']
                )
                if not os.path.exists(self.var_fp) and os.path.exists(
                    pygem_prms['climate']['paths']['cmip5_relpath'] + name + '/'
                ):
                    self.var_fp = pygem_prms['root'] + pygem_prms['climate']['paths']['cmip5_relpath'] + name + '/'
                if not os.path.exists(self.fx_fp) and os.path.exists(
                    pygem_prms['climate']['paths']['cmip5_relpath'] + name + '/'
                ):
                    self.fx_fp = pygem_prms['root'] + pygem_prms['climate']['paths']['cmip5_relpath'] + name + '/'
                # Extra information
                # self.timestep = pygem_prms['time']['timestep']
                self.timestep = 'monthly'  # future scenario is always monthly timestep
                self.rgi_lat_colname = pygem_prms['rgi']['rgi_lat_colname']
                self.rgi_lon_colname = pygem_prms['rgi']['rgi_lon_colname']
                self.sim_climate_scenario = sim_climate_scenario

            # Standardized CMIP6 format (GCM/SSP)
            elif 'ssp' in sim_climate_scenario:
                # Variable names
                self.temp_vn = 'tas'
                self.prec_vn = 'pr'
                self.elev_vn = 'orog'
                self.lat_vn = 'lat'
                self.lon_vn = 'lon'
                self.time_vn = 'time'
                # Variable filenames
                self.temp_fn = name + '_' + sim_climate_scenario + '_r1i1p1f1_' + self.temp_vn + '.nc'
                self.prec_fn = name + '_' + sim_climate_scenario + '_r1i1p1f1_' + self.prec_vn + '.nc'
                self.elev_fn = name + '_' + self.elev_vn + '.nc'
                # Variable filepaths
                self.var_fp = pygem_prms['root'] + pygem_prms['climate']['paths']['cmip6_relpath'] + name + '/'
                self.fx_fp = pygem_prms['root'] + pygem_prms['climate']['paths']['cmip6_relpath'] + name + '/'
                # Extra information
                # self.timestep = pygem_prms['time']['timestep']
                self.timestep = 'monthly'  # future scenario is always monthly timestep
                self.rgi_lat_colname = pygem_prms['rgi']['rgi_lat_colname']
                self.rgi_lon_colname = pygem_prms['rgi']['rgi_lon_colname']
                self.sim_climate_scenario = sim_climate_scenario

    def importGCMfxnearestneighbor_xarray(self, filename, vn, main_glac_rgi):
        """
        Import time invariant (constant) variables and extract nearest neighbor.

        Note: cmip5 data used surface height, while ERA5 data is geopotential

        Parameters
        ----------
        filename : str
            filename of variable
        variablename : str
            variable name
        main_glac_rgi : pandas dataframe
            dataframe containing relevant rgi glacier information

        Returns
        -------
        glac_variable : numpy array
            array of nearest neighbor values for all the glaciers in model run (rows=glaciers, column=variable)
        """
        # Import netcdf file
        data = xr.open_dataset(self.fx_fp + filename)
        glac_variable = np.zeros(main_glac_rgi.shape[0])
        # If time dimension included, then set the time index (required for ERA Interim, but not for CMIP5 or COAWST)
        if 'time' in data[vn].coords:
            time_idx = 0
            #  ERA Interim has only 1 value of time, so index is 0
        # Find Nearest Neighbor
        if self.name == 'COAWST':
            for glac in range(main_glac_rgi.shape[0]):
                latlon_dist = (
                    (data[self.lat_vn].values - main_glac_rgi[self.rgi_lat_colname].values[glac]) ** 2
                    + (data[self.lon_vn].values - main_glac_rgi[self.rgi_lon_colname].values[glac]) ** 2
                ) ** 0.5
                latlon_nearidx = [x[0] for x in np.where(latlon_dist == latlon_dist.min())]
                lat_nearidx = latlon_nearidx[0]
                lon_nearidx = latlon_nearidx[1]
                glac_variable[glac] = data[vn][latlon_nearidx[0], latlon_nearidx[1]].values
        else:
            #  argmin() finds the minimum distance between the glacier lat/lon and the GCM pixel
            lat_nearidx = np.abs(
                main_glac_rgi[self.rgi_lat_colname].values[:, np.newaxis] - data.variables[self.lat_vn][:].values
            ).argmin(axis=1)
            lon_nearidx = np.abs(
                main_glac_rgi[self.rgi_lon_colname].values[:, np.newaxis] - data.variables[self.lon_vn][:].values
            ).argmin(axis=1)

            latlon_nearidx = list(zip(lat_nearidx, lon_nearidx))
            latlon_nearidx_unique = list(set(latlon_nearidx))

            glac_variable_dict = {}
            for latlon in latlon_nearidx_unique:
                try:
                    glac_variable_dict[latlon] = data[vn][time_idx, latlon[0], latlon[1]].values
                except:
                    glac_variable_dict[latlon] = data[vn][latlon[0], latlon[1]].values

            glac_variable = np.array([glac_variable_dict[x] for x in latlon_nearidx])

        # Correct units if necessary (CMIP5 already in m a.s.l., ERA Interim is geopotential [m2 s-2])
        if vn == self.elev_vn:
            # If the variable has units associated with geopotential, then convert to m.a.s.l (ERA Interim)
            if 'units' in data[vn].attrs and (data[vn].attrs['units'] == 'm**2 s**-2'):
                # Convert m2 s-2 to m by dividing by gravity (ERA Interim states to use 9.80665)
                glac_variable = glac_variable / 9.80665
            # Elseif units already in m.a.s.l., then continue
            elif 'units' in data[vn].attrs and data[vn].attrs['units'] == 'm':
                pass
            # Otherwise, provide warning
            else:
                print('Check units of elevation from GCM is m.')

        return glac_variable

    def importGCMvarnearestneighbor_xarray(
        self,
        filename,
        vn,
        main_glac_rgi,
        dates_table,
        realizations=['r1i1p1f1', 'r4i1p1f1'],
        upscale_var_timestep=False,
        verbose=False,
    ):
        """
        Import time series of variables and extract nearest neighbor.

        Note: "NG" refers to a homogenized "new generation" of products from ETH-Zurich.
              The function is setup to select netcdf data using the dimensions: time, latitude, longitude (in that
              order). Prior to running the script, the user must check that this is the correct order of the dimensions
              and the user should open the netcdf file to determine the names of each dimension as they may vary.

        Parameters
        ----------
        filename : str
            filename of variable
        vn : str
            variable name
        main_glac_rgi : pandas dataframe
            dataframe containing relevant rgi glacier information
        dates_table: pandas dataframe
            dataframe containing dates of model run

        Returns
        -------
        glac_variable_series : numpy array
            array of nearest neighbor values for all the glaciers in model run (rows=glaciers, columns=time series)
        time_series : numpy array
            array of dates associated with the meteorological data (may differ slightly from those in table for monthly
            timestep, i.e., be from the beginning/middle/end of month)
        """
        # Import netcdf file
        if self.timestep == 'monthly':
            if not os.path.exists(self.var_fp + filename):
                if os.path.exists(self.var_fp + filename.replace('r1i1p1f1', 'r4i1p1f1')):
                    filename = filename.replace('r1i1p1f1', 'r4i1p1f1')
                if os.path.exists(self.var_fp + filename.replace('_native', '')):
                    filename = filename.replace('_native', '')

            data = xr.open_dataset(self.var_fp + filename)
        elif self.timestep == 'daily':
            year_start = pd.Timestamp(dates_table['date'].values[0]).year
            year_end = pd.Timestamp(dates_table['date'].values[-1]).year

            lats = main_glac_rgi[self.rgi_lat_colname].values
            lons = main_glac_rgi[self.rgi_lon_colname].values
            # define lat/lon window around all glaciers in run (bounds expanded to nearest 0.25 degrees)
            min_lat, max_lat = np.floor(lats.min() * 4) / 4, np.ceil(lats.max() * 4) / 4
            min_lon, max_lon = np.floor(lons.min() * 4) / 4, np.ceil(lons.max() * 4) / 4
            if 'YYYY' in filename:
                datasets = []
                for yr in range(year_start, year_end + 1):
                    data_yr = xr.open_dataset(self.var_fp + filename.replace('YYYY', str(yr)))
                    if 'valid_time' in data_yr.coords or 'valid_time' in data_yr.dims:
                        data_yr = data_yr.rename({'valid_time': self.time_vn})

                    # convert longitude from -180—180 to 0—360
                    if data_yr.longitude.min() < 0:
                        data_yr = data_yr.assign_coords(longitude=(data_yr.longitude % 360))

                    # subset for desired lats and lons
                    data_yr = data_yr.sel(
                        latitude=slice(max_lat, min_lat),
                        longitude=slice(min_lon, max_lon),
                    )

                    # append data to list
                    datasets.append(data_yr)

                # combine along the time dimension
                data = xr.concat(datasets, dim=self.time_vn)

            else:
                data = xr.open_dataset(self.var_fp + filename)
                data = data.sel(latitude=slice(max_lat, min_lat), longitude=slice(min_lon, max_lon))

            # mask out leap days
            if pygem_prms['time']['option_leapyear'] == 0 and not upscale_var_timestep:
                time_index = pd.to_datetime(data[self.time_vn].values)
                mask = ~((time_index.month == 2) & (time_index.day == 29))
                data = data.isel({self.time_vn: mask})

            # Upscale timestep to match data (e.g., monthly lapserate for daily data)
            if upscale_var_timestep:
                # convert time to datetime
                time_monthly = pd.to_datetime(data[self.time_vn].values)
                var_monthly = data[vn]  # xarray DataArray with dims (time, lat, lon)

                # create empty DataArray for daily data
                daily_times = dates_table['date'].values
                daily_data = xr.DataArray(
                    np.zeros((len(daily_times), len(data.latitude), len(data.longitude))),
                    dims=(self.time_vn, 'latitude', 'longitude'),
                    coords={
                        self.time_vn: daily_times,
                        'latitude': data.latitude,
                        'longitude': data.longitude,
                    },
                    name=vn,
                )

                # loop through months and fill daily slots
                for i, t in enumerate(time_monthly):
                    # find all days in this month
                    idx = np.where((dates_table['year'] == t.year) & (dates_table['month'] == t.month))[0]

                    # assign monthly values to these daily indices
                    daily_data[idx, :, :] = var_monthly.isel(time=i).values

                # convert to Dataset with data variable vn
                data = daily_data.to_dataset(name=vn)

        glac_variable_series = np.zeros((main_glac_rgi.shape[0], dates_table.shape[0]))

        # Check GCM provides required years of data
        years_check = pd.Series(data['time']).apply(lambda x: int(x.strftime('%Y')))
        assert years_check.max() >= dates_table.year.max(), (
            self.name + ' does not provide data out to ' + str(dates_table.year.max())
        )
        assert years_check.min() <= dates_table.year.min(), (
            self.name + ' does not provide data back to ' + str(dates_table.year.min())
        )

        # Determine the correct time indices
        if self.timestep == 'monthly':
            start_idx = (
                np.where(
                    pd.Series(data[self.time_vn]).apply(lambda x: x.strftime('%Y-%m'))
                    == dates_table['date'].apply(lambda x: x.strftime('%Y-%m'))[0]
                )
            )[0][0]
            end_idx = (
                np.where(
                    pd.Series(data[self.time_vn]).apply(lambda x: x.strftime('%Y-%m'))
                    == dates_table['date'].apply(lambda x: x.strftime('%Y-%m'))[dates_table.shape[0] - 1]
                )
            )[0][0]
            #  np.where finds the index position where to values are equal
            #  pd.Series(data.variables[gcm_time_varname]) creates a pandas series of the time variable associated with
            #  the netcdf
            #  .apply(lambda x: x.strftime('%Y-%m')) converts the timestamp to a string with YYYY-MM to enable the
            #  comparison
            #    > different climate dta can have different date formats, so this standardization for comparison is
            #      important
            #      ex. monthly data may provide date on 1st of month or middle of month, so YYYY-MM-DD would not work
            #  The same processing is done for the dates_table['date'] to facilitate the comparison
            #  [0] is used to access the first date
            #  dates_table.shape[0] - 1 is used to access the last date
            #  The final indexing [0][0] is used to access the value, which is inside of an array containing extraneous
            #  information
        elif self.timestep == 'daily':
            start_idx = (
                np.where(
                    pd.Series(data[self.time_vn]).apply(lambda x: x.strftime('%Y-%m-%d'))
                    == dates_table['date'].apply(lambda x: x.strftime('%Y-%m-%d')).iloc[0]
                )
            )[0][0]
            end_idx = (
                np.where(
                    pd.Series(data[self.time_vn]).apply(lambda x: x.strftime('%Y-%m-%d'))
                    == dates_table['date'].apply(lambda x: x.strftime('%Y-%m-%d')).iloc[-1]
                )
            )[0][0]

        # Extract the time series
        time_series = pd.Series(data[self.time_vn][start_idx : end_idx + 1])
        # Find Nearest Neighbor
        if self.name == 'COAWST':
            for glac in range(main_glac_rgi.shape[0]):
                latlon_dist = (
                    (data[self.lat_vn].values - main_glac_rgi[self.rgi_lat_colname].values[glac]) ** 2
                    + (data[self.lon_vn].values - main_glac_rgi[self.rgi_lon_colname].values[glac]) ** 2
                ) ** 0.5
                latlon_nearidx = [x[0] for x in np.where(latlon_dist == latlon_dist.min())]
                lat_nearidx = latlon_nearidx[0]
                lon_nearidx = latlon_nearidx[1]
                glac_variable_series[glac, :] = data[vn][
                    start_idx : end_idx + 1, latlon_nearidx[0], latlon_nearidx[1]
                ].values
        else:
            #  argmin() finds the minimum distance between the glacier lat/lon and the GCM pixel; .values is used to
            #  extract the position's value as opposed to having an array
            lat_nearidx = np.abs(
                main_glac_rgi[self.rgi_lat_colname].values[:, np.newaxis] - data.variables[self.lat_vn][:].values
            ).argmin(axis=1)
            lon_nearidx = np.abs(
                main_glac_rgi[self.rgi_lon_colname].values[:, np.newaxis] - data.variables[self.lon_vn][:].values
            ).argmin(axis=1)
            # Find unique latitude/longitudes
            latlon_nearidx = list(zip(lat_nearidx, lon_nearidx))
            latlon_nearidx_unique = list(set(latlon_nearidx))

            # Create dictionary of time series for each unique latitude/longitude
            glac_variable_dict = {}
            for latlon in latlon_nearidx_unique:
                if 'expver' in data.keys():
                    expver_idx = 0
                    glac_variable_dict[latlon] = data[vn][
                        start_idx : end_idx + 1, expver_idx, latlon[0], latlon[1]
                    ].values
                else:
                    glac_variable_dict[latlon] = data[vn][start_idx : end_idx + 1, latlon[0], latlon[1]].values

            # Check all glacier use appropriate climate data
            for i, latlon in enumerate(latlon_nearidx):
                rgi_id = main_glac_rgi[pygem_prms['rgi']['rgi_glacno_float_colname']].values[i]
                if (len(data[vn][self.lat_vn].values) == 1) or (len(data[vn][self.lon_vn].values) == 1):
                    if verbose:
                        warnings.warn(
                            f'{vn} data has only one latitude or longitude value; check that the correct data is being used',
                            Warning,
                            stacklevel=2,
                        )
                else:
                    lat_res = abs(np.diff(data[vn][self.lat_vn].values)[0])
                    lon_res = abs(np.diff(data[vn][self.lon_vn].values)[0])
                    lat_dd = abs(
                        main_glac_rgi[self.rgi_lat_colname].values[i] - data[vn][self.lat_vn].values[latlon[0]]
                    )
                    lon_dd = abs(
                        main_glac_rgi[self.rgi_lon_colname].values[i] - data[vn][self.lon_vn].values[latlon[1]]
                    )

                    assert lat_dd <= lat_res and lon_dd <= lon_res, (
                        f'Climate data pixel for {vn} too from glacier {rgi_id}: Δlat={lat_dd:.3f}, '
                        + f'Δlon={lon_dd:.3f}, res=({lat_res:.3f}, {lon_res:.3f})'
                    )

            # Convert to series
            glac_variable_series = np.array([glac_variable_dict[x] for x in latlon_nearidx])

        # Perform corrections to the data if necessary
        # Surface air temperature corrections
        if vn in ['tas', 't2m', 'T2']:
            if 'units' in data[vn].attrs and data[vn].attrs['units'] == 'K':
                # Convert from K to deg C
                glac_variable_series = glac_variable_series - 273.15
            else:
                print('Check units of air temperature from GCM is degrees C.')
        elif vn in ['t2m_std']:
            if 'units' in data[vn].attrs and data[vn].attrs['units'] not in ['C', 'K']:
                print('Check units of air temperature standard deviation from GCM is degrees C or K')
        # Precipitation corrections
        # If the variable is precipitation
        elif vn in ['pr', 'tp', 'TOTPRECIP']:
            # If the variable has units and those units are meters (ERA Interim)
            if 'units' in data[vn].attrs and data[vn].attrs['units'] == 'm':
                pass
            # Elseif the variable has units and those units are kg m-2 s-1 (CMIP5/CMIP6)
            elif 'units' in data[vn].attrs and data[vn].attrs['units'] == 'kg m-2 s-1':
                # Convert from kg m-2 s-1 to m day-1
                glac_variable_series = glac_variable_series / 1000 * 3600 * 24
                #   (1 kg m-2 s-1) * (1 m3/1000 kg) * (3600 s / hr) * (24 hr / day) = (m day-1)
            # Elseif the variable has units and those units are mm (COAWST)
            elif 'units' in data[vn].attrs and data[vn].attrs['units'] == 'mm':
                glac_variable_series = glac_variable_series / 1000
            # Else check the variables units
            else:
                print('Check units of precipitation from GCM is meters per day.')
            if self.timestep == 'monthly' and self.name != 'COAWST':
                # Convert from meters per day to meters per month (COAWST data already 'monthly accumulated precipitation')
<<<<<<< HEAD
                if 'days_in_step' in dates_table.columns:
                    glac_variable_series = (
                        glac_variable_series
                        * dates_table['days_in_step'].values[np.newaxis, :]
                    )
=======
                if 'daysinmonth' in dates_table.columns:
                    glac_variable_series = glac_variable_series * dates_table['daysinmonth'].values[np.newaxis, :]
>>>>>>> fd6a26c0
        elif vn != self.lr_vn:
            print('Check units of air temperature or precipitation')

        return glac_variable_series, time_series<|MERGE_RESOLUTION|>--- conflicted
+++ resolved
@@ -599,16 +599,11 @@
                 print('Check units of precipitation from GCM is meters per day.')
             if self.timestep == 'monthly' and self.name != 'COAWST':
                 # Convert from meters per day to meters per month (COAWST data already 'monthly accumulated precipitation')
-<<<<<<< HEAD
                 if 'days_in_step' in dates_table.columns:
                     glac_variable_series = (
                         glac_variable_series
                         * dates_table['days_in_step'].values[np.newaxis, :]
                     )
-=======
-                if 'daysinmonth' in dates_table.columns:
-                    glac_variable_series = glac_variable_series * dates_table['daysinmonth'].values[np.newaxis, :]
->>>>>>> fd6a26c0
         elif vn != self.lr_vn:
             print('Check units of air temperature or precipitation')
 
