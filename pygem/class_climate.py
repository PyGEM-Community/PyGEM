--- conflicted
+++ resolved
@@ -166,18 +166,11 @@
 
             # Set parameters for ERA5, ERA-Interim, and CMIP5 netcdf files
             if self.name == 'ERA5':
-<<<<<<< HEAD
-
-                # Ensure if using daily data, then including leap years
-                if pygem_prms['time']['timestep'] == 'daily':
-                    assert pygem_prms['time']['option_leapyear'] == 1, 'option_leapyear must be set to 1 if using daily ERA5 data'
-=======
                 # Ensure if using daily data, then including leap years
                 if pygem_prms['time']['timestep'] == 'daily':
                     assert pygem_prms['time']['option_leapyear'] == 1, (
                         'option_leapyear must be set to 1 if using daily ERA5 data'
                     )
->>>>>>> ea2977fd
 
                 # Variable names
                 self.temp_vn = 't2m'
