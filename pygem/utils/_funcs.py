"""
Python Glacier Evolution Model (PyGEM)

copyright © 2018 David Rounce <drounce@cmu.edu>

Distributed under the MIT license

Functions that didn't fit into other modules
"""

import argparse
import json

import numpy as np
from scipy.interpolate import interp1d

from pygem.setup.config import ConfigManager

# instantiate ConfigManager
config_manager = ConfigManager()
# read the config
pygem_prms = config_manager.read_config()


def str2bool(v):
    """
    Convert a string to a boolean.

    Accepts: "yes", "true", "t", "1" → True;
             "no", "false", "f", "0" → False.

    Raises an error if input is unrecognized.
    """
    if isinstance(v, bool):
        return v
    if v.lower() in ('yes', 'true', 't', '1', 'y'):
        return True
    elif v.lower() in ('no', 'false', 'f', '0', 'n'):
        return False
    else:
        raise argparse.ArgumentTypeError('Boolean value expected.')


def annualweightedmean_array(var, dates_table):
    """
    Calculate annual mean of variable according to the timestep.

    Monthly timestep will group every 12 months, so starting month is important.

    Parameters
    ----------
    var : np.ndarray
        Variable with monthly or daily timestep
    dates_table : pd.DataFrame
        Table of dates, year, month, days_in_step, wateryear, and season for each timestep
    Returns
    -------
    var_annual : np.ndarray
        Annual weighted mean of variable
    """
    if pygem_prms['time']['timestep'] == 'monthly':
        dayspermonth = dates_table['days_in_step'].values.reshape(-1, 12)
        #  creates matrix (rows-years, columns-months) of the number of days per month
        daysperyear = dayspermonth.sum(axis=1)
        #  creates an array of the days per year (includes leap years)
        weights = (dayspermonth / daysperyear[:, np.newaxis]).reshape(-1)
        #  computes weights for each element, then reshapes it from matrix (rows-years, columns-months) to an array,
        #  where each column (each monthly timestep) is the weight given to that specific month
        var_annual = (var * weights[np.newaxis, :]).reshape(-1, 12).sum(axis=1).reshape(-1, daysperyear.shape[0])
        #  computes matrix (rows - bins, columns - year) of weighted average for each year
        #  explanation: var*weights[np.newaxis,:] multiplies each element by its corresponding weight; .reshape(-1,12)
        #    reshapes the matrix to only have 12 columns (1 year), so the size is (rows*cols/12, 12); .sum(axis=1)
        #    takes the sum of each year; .reshape(-1,daysperyear.shape[0]) reshapes the matrix back to the proper
        #    structure (rows - bins, columns - year)
        # If averaging a single year, then reshape so it returns a 1d array
        if var_annual.shape[1] == 1:
            var_annual = var_annual.reshape(var_annual.shape[0])
    elif pygem_prms['time']['timestep'] == 'daily':
<<<<<<< HEAD
        var_annual = var.mean(1)
    else:
        # var_annual = var.mean(1)
        assert 1 == 0, (
            'add this functionality for weighting that is not monthly or daily'
=======
        print(
            '\nError: need to code the groupbyyearsum and groupbyyearmean for daily timestep.Exiting the model run.\n'
>>>>>>> fd6a26c0
        )
    return var_annual


def haversine_dist(grid_lons, grid_lats, target_lons, target_lats):
    """
    Compute haversine distances between each (lon_target, lat_target)
    and all (grid_lons, grid_lats) positions.

    Parameters:
    - grid_lons: (ncol,) array of longitudes from data
    - grid_lats: (ncol,) array of latitudes from data
    - target_lons: (n_targets,) array of target longitudes
    - target_lats: (n_targets,) array of target latitudes

    Returns:
    - distances: (n_targets, ncol) array of distances in km to each grid location for each target
    """
    R = 6371.0  # Earth radius in kilometers

    # Convert degrees to radians
    grid_lons = np.radians(grid_lons)[np.newaxis, :]  # (1, ncol)
    grid_lats = np.radians(grid_lats)[np.newaxis, :]
    target_lons = np.radians(target_lons)[:, np.newaxis]  # (n_targets, 1)
    target_lats = np.radians(target_lats)[:, np.newaxis]

    dlon = grid_lons - target_lons
    dlat = grid_lats - target_lats

    a = np.sin(dlat / 2.0) ** 2 + np.cos(target_lats) * np.cos(grid_lats) * np.sin(dlon / 2.0) ** 2
    c = 2 * np.arcsin(np.sqrt(a))

    return R * c  # (n_targets, ncol)


def interp1d_fill_gaps(x):
    """
    Interpolate valid (non-NaN) values in a 1D array using linear interpolation,
    without extrapolating from NaNs at the edges.

    Parameters:
    ----------
    x : ndarray
        A 1D array with possible NaN values to interpolate.

    Returns:
    -------
    x : ndarray
        The 1D array with interpolated values for the NaN entries, leaving the valid values unchanged.

    Notes:
    ------
    This function assumes that the input array `x` has evenly spaced data. It interpolates within the valid range of
    data and does not extrapolate beyond the first and last valid data points.
    """
    # Find valid (non-NaN) indices
    mask = ~np.isnan(x)

    # If there are fewer than 2 valid values, return the array as is (no interpolation possible)
    if mask.sum() < 2:
        return x

    # Indices of valid (non-NaN) values
    valid_indices = np.where(mask)[0]
    first, last = valid_indices[0], valid_indices[-1]  # Boundaries for valid range

    # Create the interpolation function based on valid indices
    interp_func = interp1d(
        valid_indices,
        x[mask],
        kind='linear',
        bounds_error=False,
        fill_value='extrapolate',
    )

    # Interpolate only within the valid range (avoid extrapolation beyond valid indices)
    x[first : last + 1] = interp_func(np.arange(first, last + 1))

    return x


def append_json(file_path, new_key, new_value):
    """
    Opens a JSON file, reads its content, adds a new key-value pair,
    and writes the updated data back to the file.

    :param file_path: Path to the JSON file
    :param new_key: The key to add
    :param new_value: The value to add
    """
    try:
        # Read the existing data
        with open(file_path, 'r') as file:
            data = json.load(file)

        # Ensure the JSON data is a dictionary
        if not isinstance(data, dict):
            raise ValueError('JSON file must contain a dictionary at the top level.')

        # Add the new key-value pair
        data[new_key] = new_value

        # Write the updated data back to the file
        with open(file_path, 'w') as file:
            json.dump(data, file)

    except FileNotFoundError:
        print(f"Error: The file '{file_path}' was not found.")
    except json.JSONDecodeError:
        print('Error: The file does not contain valid JSON.')
    except Exception as e:
        print(f'An unexpected error occurred: {e}')<|MERGE_RESOLUTION|>--- conflicted
+++ resolved
@@ -76,16 +76,11 @@
         if var_annual.shape[1] == 1:
             var_annual = var_annual.reshape(var_annual.shape[0])
     elif pygem_prms['time']['timestep'] == 'daily':
-<<<<<<< HEAD
         var_annual = var.mean(1)
     else:
         # var_annual = var.mean(1)
         assert 1 == 0, (
             'add this functionality for weighting that is not monthly or daily'
-=======
-        print(
-            '\nError: need to code the groupbyyearsum and groupbyyearmean for daily timestep.Exiting the model run.\n'
->>>>>>> fd6a26c0
         )
     return var_annual
 
