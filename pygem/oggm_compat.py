--- conflicted
+++ resolved
@@ -23,13 +23,7 @@
 from oggm.core.massbalance import MassBalanceModel
 
 from pygem.setup.config import ConfigManager
-<<<<<<< HEAD
-from pygem.shop import debris, elevchange1d, icethickness, mbdata
-=======
-
-# from oggm.shop import rgitopo
-from pygem.shop import debris, icethickness, mbdata, meltextent_and_snowline_1d
->>>>>>> e210814b
+from pygem.shop import debris, icethickness, mbdata, elevchange1d, meltextent_and_snowline_1d
 
 # instantiate ConfigManager
 config_manager = ConfigManager()
@@ -131,11 +125,9 @@
     ):
         workflow.execute_entity_task(debris.debris_to_gdir, gdir)
         workflow.execute_entity_task(debris.debris_binned, gdir)
-<<<<<<< HEAD
     # 1d elevation change calibration data
     if not os.path.isfile(gdir.get_filepath('elev_change_1d')):
         workflow.execute_entity_task(elevchange1d.elev_change_1d_to_gdir, gdir)
-=======
     # 1d melt extent calibration data
     if not os.path.isfile(gdir.get_filepath('meltextent_1d')):
         workflow.execute_entity_task(
@@ -146,7 +138,6 @@
         workflow.execute_entity_task(
             meltextent_and_snowline_1d.snowline_1d_to_gdir, gdir
         )
->>>>>>> e210814b
 
     return gdir
 
@@ -243,11 +234,9 @@
         workflow.execute_entity_task(
             mbdata.mb_df_to_gdir, gdir, **{'facorrected': facorrected}
         )
-<<<<<<< HEAD
     # 1d elevation change calibration data
     if not os.path.isfile(gdir.get_filepath('elev_change_1d')):
         workflow.execute_entity_task(elevchange1d.elev_change_1d_to_gdir, gdir)
-=======
     # 1d melt extent calibration data
     if not os.path.isfile(gdir.get_filepath('meltextent_1d')):
         workflow.execute_entity_task(
@@ -258,7 +247,6 @@
         workflow.execute_entity_task(
             meltextent_and_snowline_1d.snowline_1d_to_gdir, gdir
         )
->>>>>>> e210814b
 
     return gdir
 
