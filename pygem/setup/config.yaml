--- conflicted
+++ resolved
@@ -228,29 +228,20 @@
     # ice thickness
     icethickness:
       h_ref_relpath: /IceThickness_Farinotti/composite_thickness_RGI60-all_regions/
-<<<<<<< HEAD
-    # 1d elevation change
-    elev_change_1d:
-      elev_change_1d_relpath: /elev_change_1d/                                                      # relative to main data path. per-glacier files within will be expected as <RGI60_id>_elev_change_1d_.json (e.g., 01.00570_elev_change_1d.json)
-=======
     # elevation change - 2d dhdt or 1d elev change profiles
     elev_change:
       dhdt_2d_relpath: elev_change_data/dhdt_2d/                                                    # relative to main data path. per-glacier files within will be expected (<rgi_id>_YYYY-MM-DD_YYYY-MM-DD_dhdt_2d.tif) or may be processed to each glacier directory with shop.dhdt2d.dhdt2d_to_gdir()
       dh_1d_relpath: elev_change_data/dh_1d/                                                        # relative to main data path. per-glacier files within will be expected as <rgi_id>_elev_change_1d_.json (e.g., 1.00570_dh_1d_.json)
->>>>>>> ea2977fd
     # 1d melt extents
     meltextent_1d:
       meltextent_1d_relpath: /SAR_data/merged/                                                      # relative to main data path. per-glacier files within will be expected as <RGI60_id>_melt_extent_elev.csv (e.g., 01.00570_melt_extent_elev.csv)
     # 1d snowlines
     snowline_1d:
       snowline_1d_relpath: /SAR_data/merged/                                                        # relative to main data path. per-glacier files within will be expected as <RGI60_id>_snowline_elev.csv (e.g., 01.00570_snowline_elev.csv)
-<<<<<<< HEAD
     # 1d snow cover area fraction (SCAF)
     scaf_1d:
       scaf_1d_relpath: /SAR_data/for_pygem_scaf/                                                    # relative to main data path. per-glacier files within will be expected as <rgi_id>_snowline_scaf.csv (e.g., 01.00570_snowline_scaf.csv)
 
-=======
->>>>>>> ea2977fd
 
 # ===== SIMULATION =====
 sim:
