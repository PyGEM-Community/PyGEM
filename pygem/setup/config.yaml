--- conflicted
+++ resolved
@@ -207,12 +207,10 @@
       frontalablation_cal_fn: all-frontalablation_cal_ind.csv                                       # merged frontalablation calibration data (produced by run_calibration_frontalablation.py)
     # ice thickness
     icethickness:
-<<<<<<< HEAD
       h_ref_relpath: /IceThickness_Farinotti/composite_thickness_RGI60-all_regions/
     # 1d elevation change
     elev_change_1d:
       elev_change_1d_relpath: /elev_change_1d/                                                      # relative to main data path. per-glacier files within will be expected as <rgi_id>_elev_change_1d_.json (e.g., 1.00570_elev_change_1d_.json)
-=======
       h_ref_relpath: /IceThickness_Farinotti/composite_thickness_RGI60-all_regions/ 
     # 1d melt extents
     meltextent_1d:
@@ -221,7 +219,6 @@
     snowline_1d:
       snowline_1d_relpath: /SAR_data/merged/                                                          # relative to main data path. per-glacier files within will be expected as <rgi_id>_snowline_elev.csv (e.g., 01.00570_snowline_elev.csv)
 
->>>>>>> e210814b
 
   icethickness_cal_frac_byarea: 0.9               # Regional glacier area fraction that is used to calibrate the ice thickness
                                                   #  e.g., 0.9 means only the largest 90% of glaciers by area will be used to calibrate
