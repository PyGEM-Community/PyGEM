"""
Python Glacier Evolution Model (PyGEM)

copyright © 2018 David Rounce <drounce@cmu.edu>

Distributed under the MIT license
"""

import fnmatch
import os
import shutil

import ruamel.yaml

__all__ = ['ConfigManager']


class ConfigManager:
    """Manages PyGEMs configuration file, ensuring it exists, reading, updating, and validating its contents."""

    def __init__(self, config_filename='config.yaml', base_dir=None, overwrite=False):
        """
        Initialize the ConfigManager class.

        Parameters:
        config_filename (str, optional): Name of the configuration file. Defaults to 'config.yaml'.
        base_dir (str, optional): Directory where the configuration file is stored. Defaults to '~/PyGEM'.
        overwrite (bool, optional): Whether to overwrite an existing configuration file. Defaults to False.
        """
        self.config_filename = config_filename
        self.base_dir = base_dir or os.path.join(os.path.expanduser('~'), 'PyGEM')
        self.config_path = os.path.join(self.base_dir, self.config_filename)
        self.source_config_path = os.path.join(os.path.dirname(os.path.abspath(__file__)), 'config.yaml')
        self.overwrite = overwrite
        self._ensure_config()

    def _ensure_config(self):
        """Ensure the configuration file exists, creating or overwriting it if necessary"""
        if not os.path.isfile(self.config_path) or self.overwrite:
            self._copy_source_config()

    def _copy_source_config(self):
        """Copy the default configuration file to the expected location"""

        os.makedirs(self.base_dir, exist_ok=True)
        shutil.copy(self.source_config_path, self.config_path)
        print(f'Copied default configuration to {self.config_path}')

    def read_config(self, validate=True):
        """Read the configuration file and return its contents as a dictionary while preserving formatting.
        Parameters:
        validate (bool): Whether to validate the configuration file contents. Defaults to True.
        """
        ryaml = ruamel.yaml.YAML()
        with open(self.config_path, 'r') as f:
            user_config = ryaml.load(f)

        if validate:
            self._validate_config(user_config)

        return user_config

    def _write_config(self, config):
        """Write the configuration dictionary to the file while preserving quotes.

        Parameters:
        config (dict): configuration dictionary object
        """
        ryaml = ruamel.yaml.YAML()
        ryaml.preserve_quotes = True
        with open(self.config_path, 'w') as file:
            ryaml.dump(config, file)

    def update_config(self, updates):
        """Update multiple keys in the YAML configuration file while preserving quotes and original types.

        Parameters:
        updates (dict): Key-Value pairs to be updated
        """
        config = self.read_config(validate=False)

        for key, value in updates.items():
            if key not in self.EXPECTED_TYPES:
                raise KeyError(f'Unrecognized configuration key: {key}')
            keys = key.split('.')
            d = config
            for sub_key in keys[:-1]:
                d = d[sub_key]

            d[keys[-1]] = value

        self._validate_config(config)
        self._write_config(config)

    def _validate_config(self, config):
        """Validate the configuration dictionary against expected types and required keys.

        Parameters:
        config (dict): The configuration dictionary to be validated.
        """
        skip_patterns = [
            '*cesm2*',
            '*cmip5*',
            '*gfdl*',
            '*debris*',
            '*h_ref*',
            '*frontalablation*',
            '*snowline*',
            '*meltextent*',
            '*dh_1d*',
            '*dhdt_2d*',
        ]

        # --- Type validation (existing code) ---
        for key, expected_type in self.EXPECTED_TYPES.items():
            keys = key.split('.')
            sub_data = config
            for sub_key in keys:
                if isinstance(sub_data, dict) and sub_key in sub_data:
                    sub_data = sub_data[sub_key]
                else:
                    raise KeyError(f'Missing required key in configuration: {key}')

            if not isinstance(sub_data, expected_type):
                raise TypeError(f"Invalid type for '{key}': expected {expected_type}, not {type(sub_data)}")

            if key in self.LIST_ELEMENT_TYPES and isinstance(sub_data, list):
                elem_type = self.LIST_ELEMENT_TYPES[key]
                if not all(isinstance(item, elem_type) for item in sub_data):
                    raise TypeError(
                        f"Invalid type for elements in '{key}': expected all elements to be {elem_type}, but got {sub_data}"
                    )

<<<<<<< HEAD
        # --- Flatten the dict ---
        def flatten_dict(d, parent_key=''):
            items = {}
            for k, v in d.items():
                new_key = f'{parent_key}.{k}' if parent_key else k
                if isinstance(v, dict):
                    items.update(flatten_dict(v, new_key))
                else:
                    items[new_key] = v
            return items

        flat = flatten_dict(config)

        # --- _relpath path validation ---
        root = config.get('root')
        if not root:
            raise KeyError("Missing required 'root' key for path validation.")
        root = os.path.abspath(root)

        for key, value in flat.items():
            if not key.endswith('_relpath') or not isinstance(value, str):
                continue

            # Skip patterns
            if any(fnmatch.fnmatch(key, pat) for pat in skip_patterns):
                continue

            path = os.path.join(root, value.strip(os.sep))

            # Determine whether to check as file or directory
            if os.path.splitext(path)[1]:  # has an extension → treat as file
                if not os.path.isfile(path):
                    raise FileNotFoundError(f"Missing file for '{key}': {path}")
            else:  # no extension → treat as directory
                if not os.path.isdir(path):
                    raise FileNotFoundError(f"Missing directory for '{key}': {path}")
=======
        # check that all defined paths exist, raise error for any critical ones
>>>>>>> c437c277

    # expected config types
    EXPECTED_TYPES = {
        'root': str,
        'user': dict,
        'user.name': (str, type(None)),
        'user.institution': (str, type(None)),
        'user.email': (str, type(None)),
        'setup': dict,
        'setup.rgi_region01': (list, type(None)),
        'setup.rgi_region02': (str, type(None)),
        'setup.glac_no_skip': (list, type(None)),
        'setup.glac_no': (list, type(None)),
        'setup.min_glac_area_km2': (int, float),
        'setup.include_landterm': bool,
        'setup.include_laketerm': bool,
        'setup.include_tidewater': bool,
        'setup.include_frontalablation': bool,
        'oggm': dict,
        'oggm.base_url': str,
        'oggm.logging_level': str,
        'oggm.border': int,
        'oggm.oggm_gdir_relpath': str,
        'oggm.overwrite_gdirs': bool,
        'oggm.has_internet': bool,
        'climate': dict,
        'climate.ref_climate_name': str,
        'climate.ref_startyear': int,
        'climate.ref_endyear': int,
        'climate.ref_wateryear': str,
        'climate.sim_climate_name': str,
        'climate.sim_climate_scenario': (str, type(None)),
        'climate.sim_startyear': int,
        'climate.sim_endyear': int,
        'climate.sim_wateryear': str,
        'climate.constantarea_years': int,
        'climate.paths': dict,
        'climate.paths.era5_relpath': (str, type(None)),
        'climate.paths.era5_temp_fn': str,
        'climate.paths.era5_tempstd_fn': str,
        'climate.paths.era5_prec_fn': str,
        'climate.paths.era5_elev_fn': str,
        'climate.paths.era5_pressureleveltemp_fn': str,
        'climate.paths.era5_lr_fn': str,
        'climate.paths.cmip5_relpath': str,
        'climate.paths.cmip5_fp_var_ending': str,
        'climate.paths.cmip5_fp_fx_ending': str,
        'climate.paths.cmip6_relpath': str,
        'climate.paths.cesm2_relpath': str,
        'climate.paths.cesm2_fp_var_ending': str,
        'climate.paths.cesm2_fp_fx_ending': str,
        'climate.paths.gfdl_relpath': str,
        'climate.paths.gfdl_fp_var_ending': str,
        'climate.paths.gfdl_fp_fx_ending': str,
        'calib': dict,
        'calib.option_calibration': str,
        'calib.priors_reg_fn': str,
        'calib.HH2015_params': dict,
        'calib.HH2015_params.tbias_init': (int, float),
        'calib.HH2015_params.tbias_step': (int, float),
        'calib.HH2015_params.kp_init': (int, float),
        'calib.HH2015_params.kp_bndlow': (int, float),
        'calib.HH2015_params.kp_bndhigh': (int, float),
        'calib.HH2015_params.ddfsnow_init': (int, float),
        'calib.HH2015_params.ddfsnow_bndlow': (int, float),
        'calib.HH2015_params.ddfsnow_bndhigh': (int, float),
        'calib.HH2015mod_params': dict,
        'calib.HH2015mod_params.tbias_init': (int, float),
        'calib.HH2015mod_params.tbias_step': (int, float),
        'calib.HH2015mod_params.kp_init': (int, float),
        'calib.HH2015mod_params.kp_bndlow': (int, float),
        'calib.HH2015mod_params.kp_bndhigh': (int, float),
        'calib.HH2015mod_params.ddfsnow_init': (int, float),
        'calib.HH2015mod_params.method_opt': str,
        'calib.HH2015mod_params.params2opt': list,
        'calib.HH2015mod_params.ftol_opt': float,
        'calib.HH2015mod_params.eps_opt': float,
        'calib.emulator_params': dict,
        'calib.emulator_params.emulator_sims': int,
        'calib.emulator_params.overwrite_em_sims': bool,
        'calib.emulator_params.opt_hh2015_mod': bool,
        'calib.emulator_params.tbias_step': (int, float),
        'calib.emulator_params.tbias_init': (int, float),
        'calib.emulator_params.kp_init': (int, float),
        'calib.emulator_params.kp_bndlow': (int, float),
        'calib.emulator_params.kp_bndhigh': (int, float),
        'calib.emulator_params.ddfsnow_init': (int, float),
        'calib.emulator_params.option_areaconstant': bool,
        'calib.emulator_params.tbias_disttype': str,
        'calib.emulator_params.tbias_sigma': (int, float),
        'calib.emulator_params.kp_gamma_alpha': (int, float),
        'calib.emulator_params.kp_gamma_beta': (int, float),
        'calib.emulator_params.ddfsnow_disttype': str,
        'calib.emulator_params.ddfsnow_mu': (int, float),
        'calib.emulator_params.ddfsnow_sigma': (int, float),
        'calib.emulator_params.ddfsnow_bndlow': (int, float),
        'calib.emulator_params.ddfsnow_bndhigh': (int, float),
        'calib.emulator_params.method_opt': str,
        'calib.emulator_params.params2opt': list,
        'calib.emulator_params.ftol_opt': float,
        'calib.emulator_params.eps_opt': float,
        'calib.MCMC_params': dict,
        'calib.MCMC_params.option_use_emulator': bool,
        'calib.MCMC_params.emulator_sims': int,
        'calib.MCMC_params.tbias_step': (int, float),
        'calib.MCMC_params.tbias_stepsmall': (int, float),
        'calib.MCMC_params.option_areaconstant': bool,
        'calib.MCMC_params.mcmc_step': (int, float),
        'calib.MCMC_params.n_chains': int,
        'calib.MCMC_params.mcmc_sample_no': int,
        'calib.MCMC_params.mcmc_burn_pct': int,
        'calib.MCMC_params.thin_interval': int,
        'calib.MCMC_params.ddfsnow_disttype': str,
        'calib.MCMC_params.ddfsnow_mu': (int, float),
        'calib.MCMC_params.ddfsnow_sigma': (int, float),
        'calib.MCMC_params.ddfsnow_bndlow': (int, float),
        'calib.MCMC_params.ddfsnow_bndhigh': (int, float),
        'calib.MCMC_params.kp_disttype': str,
        'calib.MCMC_params.tbias_disttype': str,
        'calib.MCMC_params.tbias_mu': (int, float),
        'calib.MCMC_params.tbias_sigma': (int, float),
        'calib.MCMC_params.tbias_bndlow': (int, float),
        'calib.MCMC_params.tbias_bndhigh': (int, float),
        'calib.MCMC_params.kp_gamma_alpha': (int, float),
        'calib.MCMC_params.kp_gamma_beta': (int, float),
        'calib.MCMC_params.kp_lognorm_mu': (int, float),
        'calib.MCMC_params.kp_lognorm_tau': (int, float),
        'calib.MCMC_params.kp_mu': (int, float),
        'calib.MCMC_params.kp_sigma': (int, float),
        'calib.MCMC_params.kp_bndlow': (int, float),
        'calib.MCMC_params.kp_bndhigh': (int, float),
        'calib.MCMC_params.option_calib_elev_change_1d': bool,
        'calib.MCMC_params.rhoabl_disttype': str,
        'calib.MCMC_params.rhoabl_mu': (int, float),
        'calib.MCMC_params.rhoabl_sigma': (int, float),
        'calib.MCMC_params.rhoaccum_disttype': str,
        'calib.MCMC_params.rhoaccum_mu': (int, float),
        'calib.MCMC_params.rhoaccum_sigma': (int, float),
        'calib.MCMC_params.option_calib_meltextent_1d': bool,
        'calib.MCMC_params.option_calib_snowline_1d': bool,
        'calib.data': dict,
        'calib.data.massbalance': dict,
        'calib.data.massbalance.hugonnet2021_relpath': str,
        'calib.data.massbalance.hugonnet2021_fn': str,
        'calib.data.massbalance.hugonnet2021_facorrected_fn': str,
        'calib.data.frontalablation': dict,
        'calib.data.frontalablation.frontalablation_relpath': str,
        'calib.data.frontalablation.frontalablation_cal_fn': str,
        'calib.data.icethickness': dict,
        'calib.data.icethickness.h_ref_relpath': str,
        'calib.data.elev_change_1d': dict,
        'calib.data.elev_change_1d.elev_change_1d_relpath': (str, type(None)),
        'calib.data.meltextent_1d': dict,
        'calib.data.meltextent_1d.meltextent_1d_relpath': (str, type(None)),
        'calib.data.snowline_1d': dict,
        'calib.data.snowline_1d.snowline_1d_relpath': (str, type(None)),
        'calib.icethickness_cal_frac_byarea': float,
        'sim': dict,
        'sim.option_dynamics': (str, type(None)),
        'sim.option_bias_adjustment': int,
        'sim.nsims': int,
        'sim.out': dict,
        'sim.out.sim_stats': list,
        'sim.out.export_all_simiters': bool,
        'sim.out.export_extra_vars': bool,
        'sim.out.export_binned_data': bool,
        'sim.out.export_binned_components': bool,
        'sim.out.export_binned_area_threshold': (int, float),
        'sim.oggm_dynamics': dict,
        'sim.oggm_dynamics.cfl_number': float,
        'sim.oggm_dynamics.cfl_number_calving': float,
        'sim.oggm_dynamics.glen_a_regional_relpath': str,
        'sim.oggm_dynamics.use_regional_glen_a': bool,
        'sim.oggm_dynamics.fs': (int, float),
        'sim.oggm_dynamics.glen_a_multiplier': (int, float),
        'sim.icethickness_advancethreshold': (int, float),
        'sim.terminus_percentage': (int, float),
        'sim.params': dict,
        'sim.params.use_constant_lapserate': bool,
        'sim.params.kp': (int, float),
        'sim.params.tbias': (int, float),
        'sim.params.ddfsnow': (int, float),
        'sim.params.ddfsnow_iceratio': (int, float),
        'sim.params.precgrad': (int, float),
        'sim.params.lapserate': (int, float),
        'sim.params.tsnow_threshold': (int, float),
        'sim.params.calving_k': (int, float),
        'mb': dict,
        'mb.option_surfacetype_initial': int,
        'mb.include_firn': bool,
        'mb.include_debris': bool,
        'mb.debris_relpath': str,
        'mb.option_elev_ref_downscale': str,
        'mb.option_adjusttemp_surfelev': int,
        'mb.option_preclimit': int,
        'mb.option_accumulation': int,
        'mb.option_ablation': int,
        'mb.option_ddf_firn': int,
        'mb.option_refreezing': str,
        'mb.Woodard_rf_opts': dict,
        'mb.Woodard_rf_opts.rf_month': int,
        'mb.HH2015_rf_opts': dict,
        'mb.HH2015_rf_opts.rf_layers': int,
        'mb.HH2015_rf_opts.rf_dz': (int, float),
        'mb.HH2015_rf_opts.rf_dsc': (int, float),
        'mb.HH2015_rf_opts.rf_meltcrit': (int, float),
        'mb.HH2015_rf_opts.pp': (int, float),
        'mb.HH2015_rf_opts.rf_dens_top': (int, float),
        'mb.HH2015_rf_opts.rf_dens_bot': (int, float),
        'mb.HH2015_rf_opts.option_rf_limit_meltsnow': int,
        'rgi': dict,
        'rgi.rgi_relpath': str,
        'rgi.rgi_lat_colname': str,
        'rgi.rgi_lon_colname': str,
        'rgi.elev_colname': str,
        'rgi.indexname': str,
        'rgi.rgi_O1Id_colname': str,
        'rgi.rgi_glacno_float_colname': str,
        'rgi.rgi_cols_drop': list,
        'time': dict,
        'time.option_leapyear': int,
        'time.startmonthday': str,
        'time.endmonthday': str,
        'time.wateryear_month_start': int,
        'time.winter_month_start': int,
        'time.summer_month_start': int,
        'time.timestep': str,
        'constants': dict,
        'constants.density_ice': (int, float),
        'constants.density_water': (int, float),
        'constants.k_ice': (int, float),
        'constants.k_air': (int, float),
        'constants.ch_ice': (int, float),
        'constants.ch_air': (int, float),
        'constants.Lh_rf': (int, float),
        'constants.tolerance': float,
        'debug': dict,
        'debug.refreeze': bool,
        'debug.mb': bool,
    }

    # expected types of elements in lists
    LIST_ELEMENT_TYPES = {
        'setup.rgi_region01': int,
        'setup.glac_no_skip': float,
        'setup.glac_no': float,
        'calib.HH2015mod_params.params2opt': str,
        'calib.emulator_params.params2opt': str,
        'sim.out.sim_stats': str,
        'rgi.rgi_cols_drop': str,
    }<|MERGE_RESOLUTION|>--- conflicted
+++ resolved
@@ -131,7 +131,6 @@
                         f"Invalid type for elements in '{key}': expected all elements to be {elem_type}, but got {sub_data}"
                     )
 
-<<<<<<< HEAD
         # --- Flatten the dict ---
         def flatten_dict(d, parent_key=''):
             items = {}
@@ -168,9 +167,6 @@
             else:  # no extension → treat as directory
                 if not os.path.isdir(path):
                     raise FileNotFoundError(f"Missing directory for '{key}': {path}")
-=======
-        # check that all defined paths exist, raise error for any critical ones
->>>>>>> c437c277
 
     # expected config types
     EXPECTED_TYPES = {
