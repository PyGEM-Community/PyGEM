"""
Python Glacier Evolution Model (PyGEM)

copyright © 2018 David Rounce <drounce@cmu.edu>

Distributed under the MIT license
"""

import os
import shutil

import ruamel.yaml

__all__ = ['ConfigManager']


class ConfigManager:
    """Manages PyGEMs configuration file, ensuring it exists, reading, updating, and validating its contents."""

    def __init__(self, config_filename='config.yaml', base_dir=None, overwrite=False):
        """
        Initialize the ConfigManager class.

        Parameters:
        config_filename (str, optional): Name of the configuration file. Defaults to 'config.yaml'.
        base_dir (str, optional): Directory where the configuration file is stored. Defaults to '~/PyGEM'.
        overwrite (bool, optional): Whether to overwrite an existing configuration file. Defaults to False.
        """
        self.config_filename = config_filename
        self.base_dir = base_dir or os.path.join(os.path.expanduser('~'), 'PyGEM')
        self.config_path = os.path.join(self.base_dir, self.config_filename)
        self.source_config_path = os.path.join(
            os.path.dirname(os.path.abspath(__file__)), 'config.yaml'
        )
        self.overwrite = overwrite
        self._ensure_config()

    def _ensure_config(self):
        """Ensure the configuration file exists, creating or overwriting it if necessary"""
        if not os.path.isfile(self.config_path) or self.overwrite:
            self._copy_source_config()

    def _copy_source_config(self):
        """Copy the default configuration file to the expected location"""

        os.makedirs(self.base_dir, exist_ok=True)
        shutil.copy(self.source_config_path, self.config_path)
        print(f'Copied default configuration to {self.config_path}')

    def read_config(self, validate=True):
        """Read the configuration file and return its contents as a dictionary while preserving formatting.
        Parameters:
        validate (bool): Whether to validate the configuration file contents. Defaults to True.
        """
        ryaml = ruamel.yaml.YAML()
        with open(self.config_path, 'r') as f:
            user_config = ryaml.load(f)

        if validate:
            self._validate_config(user_config)

        return user_config

    def _write_config(self, config):
        """Write the configuration dictionary to the file while preserving quotes.

        Parameters:
        config (dict): configuration dictionary object
        """
        ryaml = ruamel.yaml.YAML()
        ryaml.preserve_quotes = True
        with open(self.config_path, 'w') as file:
            ryaml.dump(config, file)

    def update_config(self, updates):
        """Update multiple keys in the YAML configuration file while preserving quotes and original types.

        Parameters:
        updates (dict): Key-Value pairs to be updated
        """
        config = self.read_config(validate=False)

        for key, value in updates.items():
            if key not in self.EXPECTED_TYPES:
                raise KeyError(f'Unrecognized configuration key: {key}')
            keys = key.split('.')
            d = config
            for sub_key in keys[:-1]:
                d = d[sub_key]

            d[keys[-1]] = value

        self._validate_config(config)
        self._write_config(config)

    def _validate_config(self, config):
        """Validate the configuration dictionary against expected types and required keys.

        Parameters:
        config (dict): The configuration dictionary to be validated.
        """
        for key, expected_type in self.EXPECTED_TYPES.items():
            keys = key.split('.')
            sub_data = config
            for sub_key in keys:
                if isinstance(sub_data, dict) and sub_key in sub_data:
                    sub_data = sub_data[sub_key]
                else:
                    raise KeyError(f'Missing required key in configuration: {key}')

            if not isinstance(sub_data, expected_type):
                raise TypeError(
                    f"Invalid type for '{key}': expected {expected_type}, not {type(sub_data)}"
                )

            # Check elements inside lists (if defined)
            if key in self.LIST_ELEMENT_TYPES and isinstance(sub_data, list):
                elem_type = self.LIST_ELEMENT_TYPES[key]
                if not all(isinstance(item, elem_type) for item in sub_data):
                    raise TypeError(
                        f"Invalid type for elements in '{key}': expected all elements to be {elem_type}, but got {sub_data}"
                    )

        # check that all defined paths exist, raise error for any critical ones

    # expected config types
    EXPECTED_TYPES = {
        'root': str,
        'user': dict,
        'user.name': (str, type(None)),
        'user.institution': (str, type(None)),
        'user.email': (str, type(None)),
        'setup': dict,
        'setup.rgi_region01': (list, type(None)),
        'setup.rgi_region02': (str, type(None)),
        'setup.glac_no_skip': (list, type(None)),
        'setup.glac_no': (list, type(None)),
        'setup.min_glac_area_km2': int,
        'setup.include_landterm': bool,
        'setup.include_laketerm': bool,
        'setup.include_tidewater': bool,
        'setup.include_frontalablation': bool,
        'oggm': dict,
        'oggm.base_url': str,
        'oggm.logging_level': str,
        'oggm.border': int,
        'oggm.oggm_gdir_relpath': str,
        'oggm.overwrite_gdirs': bool,
        'oggm.has_internet': bool,
        'climate': dict,
        'climate.ref_climate_name': str,
        'climate.ref_startyear': int,
        'climate.ref_endyear': int,
        'climate.ref_wateryear': str,
        'climate.sim_climate_name': str,
        'climate.sim_climate_scenario': (str, type(None)),
        'climate.sim_startyear': int,
        'climate.sim_endyear': int,
        'climate.sim_wateryear': str,
        'climate.constantarea_years': int,
        'climate.paths': dict,
        'climate.paths.era5_relpath': (str, type(None)),
        'climate.paths.era5_temp_fn': str,
        'climate.paths.era5_tempstd_fn': str,
        'climate.paths.era5_prec_fn': str,
        'climate.paths.era5_elev_fn': str,
        'climate.paths.era5_pressureleveltemp_fn': str,
        'climate.paths.era5_lr_fn': str,
        'climate.paths.cmip5_relpath': str,
        'climate.paths.cmip5_fp_var_ending': str,
        'climate.paths.cmip5_fp_fx_ending': str,
        'climate.paths.cmip6_relpath': str,
        'climate.paths.cesm2_relpath': str,
        'climate.paths.cesm2_fp_var_ending': str,
        'climate.paths.cesm2_fp_fx_ending': str,
        'climate.paths.gfdl_relpath': str,
        'climate.paths.gfdl_fp_var_ending': str,
        'climate.paths.gfdl_fp_fx_ending': str,
        'calib': dict,
        'calib.option_calibration': str,
        'calib.priors_reg_fn': str,
        'calib.HH2015_params': dict,
        'calib.HH2015_params.tbias_init': int,
        'calib.HH2015_params.tbias_step': int,
        'calib.HH2015_params.kp_init': float,
        'calib.HH2015_params.kp_bndlow': float,
        'calib.HH2015_params.kp_bndhigh': int,
        'calib.HH2015_params.ddfsnow_init': float,
        'calib.HH2015_params.ddfsnow_bndlow': float,
        'calib.HH2015_params.ddfsnow_bndhigh': float,
        'calib.HH2015mod_params': dict,
        'calib.HH2015mod_params.tbias_init': int,
        'calib.HH2015mod_params.tbias_step': float,
        'calib.HH2015mod_params.kp_init': int,
        'calib.HH2015mod_params.kp_bndlow': float,
        'calib.HH2015mod_params.kp_bndhigh': int,
        'calib.HH2015mod_params.ddfsnow_init': float,
        'calib.HH2015mod_params.method_opt': str,
        'calib.HH2015mod_params.params2opt': list,
        'calib.HH2015mod_params.ftol_opt': float,
        'calib.HH2015mod_params.eps_opt': float,
        'calib.emulator_params': dict,
        'calib.emulator_params.emulator_sims': int,
        'calib.emulator_params.overwrite_em_sims': bool,
        'calib.emulator_params.opt_hh2015_mod': bool,
        'calib.emulator_params.tbias_step': float,
        'calib.emulator_params.tbias_init': int,
        'calib.emulator_params.kp_init': int,
        'calib.emulator_params.kp_bndlow': float,
        'calib.emulator_params.kp_bndhigh': int,
        'calib.emulator_params.ddfsnow_init': float,
        'calib.emulator_params.option_areaconstant': bool,
        'calib.emulator_params.tbias_disttype': str,
        'calib.emulator_params.tbias_sigma': int,
        'calib.emulator_params.kp_gamma_alpha': int,
        'calib.emulator_params.kp_gamma_beta': int,
        'calib.emulator_params.ddfsnow_disttype': str,
        'calib.emulator_params.ddfsnow_mu': float,
        'calib.emulator_params.ddfsnow_sigma': float,
        'calib.emulator_params.ddfsnow_bndlow': int,
        'calib.emulator_params.ddfsnow_bndhigh': float,
        'calib.emulator_params.method_opt': str,
        'calib.emulator_params.params2opt': list,
        'calib.emulator_params.ftol_opt': float,
        'calib.emulator_params.eps_opt': float,
        'calib.MCMC_params': dict,
        'calib.MCMC_params.option_calib_meltextent_1d': bool,
        'calib.MCMC_params.option_calib_snowline_1d': bool,
        'calib.MCMC_params.option_use_emulator': bool,
        'calib.MCMC_params.emulator_sims': int,
        'calib.MCMC_params.tbias_step': float,
        'calib.MCMC_params.tbias_stepsmall': float,
        'calib.MCMC_params.option_areaconstant': bool,
        'calib.MCMC_params.mcmc_step': float,
        'calib.MCMC_params.n_chains': int,
        'calib.MCMC_params.mcmc_sample_no': int,
        'calib.MCMC_params.mcmc_burn_pct': int,
        'calib.MCMC_params.thin_interval': int,
        'calib.MCMC_params.ddfsnow_disttype': str,
        'calib.MCMC_params.ddfsnow_mu': float,
        'calib.MCMC_params.ddfsnow_sigma': float,
        'calib.MCMC_params.ddfsnow_bndlow': int,
        'calib.MCMC_params.ddfsnow_bndhigh': float,
        'calib.MCMC_params.kp_disttype': str,
        'calib.MCMC_params.tbias_disttype': str,
        'calib.MCMC_params.tbias_mu': int,
        'calib.MCMC_params.tbias_sigma': int,
        'calib.MCMC_params.tbias_bndlow': int,
        'calib.MCMC_params.tbias_bndhigh': int,
        'calib.MCMC_params.kp_gamma_alpha': int,
        'calib.MCMC_params.kp_gamma_beta': int,
        'calib.MCMC_params.kp_lognorm_mu': int,
        'calib.MCMC_params.kp_lognorm_tau': int,
        'calib.MCMC_params.kp_mu': int,
        'calib.MCMC_params.kp_sigma': float,
        'calib.MCMC_params.kp_bndlow': float,
        'calib.MCMC_params.kp_bndhigh': float,
        'calib.MCMC_params.option_calib_elev_change_1d': bool,
        'calib.MCMC_params.rhoabl_disttype': str,
        'calib.MCMC_params.rhoabl_mu': (int, float),
        'calib.MCMC_params.rhoabl_sigma': (int, float),
        'calib.MCMC_params.rhoaccum_disttype': str,
        'calib.MCMC_params.rhoaccum_mu': (int, float),
        'calib.MCMC_params.rhoaccum_sigma': (int, float),
        'calib.data': dict,
        'calib.data.massbalance': dict,
        'calib.data.massbalance.hugonnet2021_relpath': str,
        'calib.data.massbalance.hugonnet2021_fn': str,
        'calib.data.massbalance.hugonnet2021_facorrected_fn': str,
        'calib.data.frontalablation': dict,
        'calib.data.frontalablation.frontalablation_relpath': str,
        'calib.data.frontalablation.frontalablation_cal_fn': str,
        'calib.data.icethickness': dict,
        'calib.data.icethickness.h_ref_relpath': str,
        'calib.icethickness_cal_frac_byarea': float,
<<<<<<< HEAD
        'calib.data.elev_change_1d.elev_change_1d_relpath': (str, type(None)),
=======
        'calib.data.meltextent_1d.meltextent_1d_relpath': (str, type(None)),
        'calib.data.snowline_1d.snowline_1d_relpath': (str, type(None)),
>>>>>>> e210814b
        'sim': dict,
        'sim.option_dynamics': (str, type(None)),
        'sim.option_bias_adjustment': int,
        'sim.nsims': int,
        'sim.out': dict,
        'sim.out.sim_stats': list,
        'sim.out.export_all_simiters': bool,
        'sim.out.export_extra_vars': bool,
        'sim.out.export_binned_data': bool,
        'sim.out.export_binned_components': bool,
        'sim.out.export_binned_area_threshold': int,
        'sim.oggm_dynamics': dict,
        'sim.oggm_dynamics.cfl_number': float,
        'sim.oggm_dynamics.cfl_number_calving': float,
        'sim.oggm_dynamics.glen_a_regional_relpath': str,
        'sim.oggm_dynamics.use_regional_glen_a': bool,
        'sim.oggm_dynamics.fs': int,
        'sim.oggm_dynamics.glen_a_multiplier': int,
        'sim.icethickness_advancethreshold': int,
        'sim.terminus_percentage': int,
        'sim.params': dict,
        'sim.params.use_constant_lapserate': bool,
        'sim.params.kp': int,
        'sim.params.tbias': int,
        'sim.params.ddfsnow': float,
        'sim.params.ddfsnow_iceratio': float,
        'sim.params.precgrad': float,
        'sim.params.lapserate': float,
        'sim.params.tsnow_threshold': int,
        'sim.params.calving_k': float,
        'mb': dict,
        'mb.option_surfacetype_initial': int,
        'mb.include_firn': bool,
        'mb.include_debris': bool,
        'mb.debris_relpath': str,
        'mb.option_elev_ref_downscale': str,
        'mb.option_adjusttemp_surfelev': int,
        'mb.option_preclimit': int,
        'mb.option_accumulation': int,
        'mb.option_ablation': int,
        'mb.option_ddf_firn': int,
        'mb.option_refreezing': str,
        'mb.Woodard_rf_opts': dict,
        'mb.Woodard_rf_opts.rf_month': int,
        'mb.HH2015_rf_opts': dict,
        'mb.HH2015_rf_opts.rf_layers': int,
        'mb.HH2015_rf_opts.rf_dz': int,
        'mb.HH2015_rf_opts.rf_dsc': int,
        'mb.HH2015_rf_opts.rf_meltcrit': float,
        'mb.HH2015_rf_opts.pp': float,
        'mb.HH2015_rf_opts.rf_dens_top': int,
        'mb.HH2015_rf_opts.rf_dens_bot': int,
        'mb.HH2015_rf_opts.option_rf_limit_meltsnow': int,
        'rgi': dict,
        'rgi.rgi_relpath': str,
        'rgi.rgi_lat_colname': str,
        'rgi.rgi_lon_colname': str,
        'rgi.elev_colname': str,
        'rgi.indexname': str,
        'rgi.rgi_O1Id_colname': str,
        'rgi.rgi_glacno_float_colname': str,
        'rgi.rgi_cols_drop': list,
        'time': dict,
        'time.option_leapyear': int,
        'time.startmonthday': str,
        'time.endmonthday': str,
        'time.wateryear_month_start': int,
        'time.winter_month_start': int,
        'time.summer_month_start': int,
        'time.timestep': str,
        'constants': dict,
        'constants.density_ice': int,
        'constants.density_water': int,
        'constants.k_ice': float,
        'constants.k_air': float,
        'constants.ch_ice': int,
        'constants.ch_air': int,
        'constants.Lh_rf': int,
        'constants.tolerance': float,
        'debug': dict,
        'debug.refreeze': bool,
        'debug.mb': bool,
    }

    # expected types of elements in lists
    LIST_ELEMENT_TYPES = {
        'setup.rgi_region01': int,
        'setup.glac_no_skip': float,
        'setup.glac_no': float,
        'calib.HH2015mod_params.params2opt': str,
        'calib.emulator_params.params2opt': str,
        'sim.out.sim_stats': str,
        'rgi.rgi_cols_drop': str,
    }<|MERGE_RESOLUTION|>--- conflicted
+++ resolved
@@ -273,12 +273,9 @@
         'calib.data.icethickness': dict,
         'calib.data.icethickness.h_ref_relpath': str,
         'calib.icethickness_cal_frac_byarea': float,
-<<<<<<< HEAD
         'calib.data.elev_change_1d.elev_change_1d_relpath': (str, type(None)),
-=======
         'calib.data.meltextent_1d.meltextent_1d_relpath': (str, type(None)),
         'calib.data.snowline_1d.snowline_1d_relpath': (str, type(None)),
->>>>>>> e210814b
         'sim': dict,
         'sim.option_dynamics': (str, type(None)),
         'sim.option_bias_adjustment': int,
